module Morphir.Web.DevelopApp exposing (IRState(..), Model, Msg(..), ServerState(..), httpMakeModel, init, main, routeParser, subscriptions, update, view, viewBody, viewHeader)

import Array exposing (Array)
import Array.Extra
import Browser
import Browser.Navigation as Nav
import Dict exposing (Dict)
import Element
    exposing
        ( Element
        , above
        , alignLeft
        , alignRight
        , centerX
        , centerY
        , clipX
        , column
        , el
        , fill
        , fillPortion
        , height
        , html
        , image
        , layout
        , link
        , maximum
        , mouseOver
        , none
        , padding
        , paddingEach
        , paddingXY
        , paragraph
        , pointer
        , px
        , rgb
        , rgba
        , row
        , scrollbars
        , shrink
        , spacing
        , text
        , width
        )
import Element.Background as Background
import Element.Border as Border
import Element.Events exposing (onClick)
import Element.Font as Font
import Element.Input exposing (labelAbove, labelHidden, placeholder)
import Element.Keyed
import FontAwesome.Styles as Icon
<<<<<<< HEAD
import Http exposing (emptyBody, jsonBody)
=======
import Html exposing (input)
import Html.Attributes exposing (name)
import Http exposing (Error(..), emptyBody, jsonBody)
>>>>>>> d6a5e499
import Morphir.Correctness.Codec exposing (decodeTestSuite, encodeTestSuite)
import Morphir.Correctness.Test exposing (TestCase, TestSuite)
import Morphir.CustomAttribute.Codec exposing (decodeAttributes, decodeCustomAttributeData, encodeAttributeData)
import Morphir.CustomAttribute.CustomAttribute exposing (CustomAttributeDetail, CustomAttributeId, CustomAttributeInfo)
import Morphir.IR as IR exposing (IR)
import Morphir.IR.Distribution exposing (Distribution(..))
import Morphir.IR.Distribution.Codec as DistributionCodec
import Morphir.IR.FQName as FQName exposing (FQName)
import Morphir.IR.Module as Module exposing (ModuleName)
import Morphir.IR.Name as Name exposing (Name)
import Morphir.IR.NodeId exposing (NodeID(..))
import Morphir.IR.Package as Package exposing (PackageName)
import Morphir.IR.Path as Path exposing (Path)
import Morphir.IR.Repo as Repo exposing (Repo)
import Morphir.IR.SDK as SDK exposing (packageName)
import Morphir.IR.Type as Type exposing (Type)
import Morphir.IR.Value as Value exposing (RawValue, Value(..))
import Morphir.SDK.Dict as SDKDict
import Morphir.Type.Infer as Infer
import Morphir.Value.Error exposing (Error)
import Morphir.Value.Interpreter exposing (evaluateFunctionValue)
import Morphir.Visual.Common exposing (nameToText, nameToTitleText, pathToDisplayString, pathToFullUrl, pathToUrl, tooltip)
import Morphir.Visual.Components.Card as Card
import Morphir.Visual.Components.FieldList as FieldList
import Morphir.Visual.Components.SectionComponent as SectionComponent
import Morphir.Visual.Components.SelectableElement as SelectableElement
import Morphir.Visual.Components.TabsComponent as TabsComponent
import Morphir.Visual.Components.TreeLayout as TreeLayout
import Morphir.Visual.Config exposing (DrillDownFunctions(..), ExpressionTreePath, PopupScreenRecord, addToDrillDown, removeFromDrillDown)
import Morphir.Visual.EnrichedValue exposing (fromRawValue)
import Morphir.Visual.Theme as Theme exposing (Theme)
import Morphir.Visual.ValueEditor as ValueEditor
import Morphir.Visual.ViewType as ViewType
import Morphir.Visual.ViewValue as ViewValue
import Morphir.Visual.XRayView as XRayView
import Morphir.Web.Graph.DependencyGraph exposing (dependencyGraph)
import Ordering
import Set exposing (Set)
import Url exposing (Url)
import Url.Parser as UrlParser exposing (..)
import Url.Parser.Query as Query



-- MAIN


main : Program () Model Msg
main =
    Browser.application
        { init = init
        , view = view
        , update = update
        , subscriptions = subscriptions
        , onUrlChange = Navigate << UrlChanged
        , onUrlRequest = Navigate << LinkClicked
        }



-- MODEL


type alias Model =
    { key : Nav.Key
    , theme : Theme
    , irState : IRState
    , serverState : ServerState
    , testSuite : Dict FQName (Array TestCase)
    , collapsedModules : Set (TreeLayout.NodePath ModuleName)
    , showModules : Bool
    , showDefinitions : Bool
    , homeState : HomeState
    , repo : Repo
    , insightViewState : Morphir.Visual.Config.VisualState
    , definitionDisplayType : DisplayType
    , argStates : InsightArgumentState
    , expandedValues : Dict ( FQName, Name ) (Value.Definition () (Type ()))
    , customAttributes : CustomAttributeInfo
    , attributeStates : AttributeEditorState
    , selectedTestcaseIndex : Int
    , testDescription : String
    , activeTabIndex : Int
    , openSections : Set Int
    }


type alias InsightArgumentState =
    Dict Name ValueEditor.EditorState


type alias AttributeEditorState =
    SDKDict.Dict AttrValueDetail ValueEditor.EditorState


type alias HomeState =
    { selectedPackage : Maybe PackageName
    , selectedModule : Maybe ( TreeLayout.NodePath ModuleName, ModuleName )
    , selectedDefinition : Maybe Definition
    , filterState : FilterState
    }


type alias FilterState =
    { searchText : String
    , showValues : Bool
    , showTypes : Bool
    , moduleClicked : String
    }


type DisplayType
    = XRayView
    | InsightView


type alias ModelUpdate =
    Model -> Model


type Definition
    = Value ( ModuleName, Name )
    | Type ( ModuleName, Name )


type IRState
    = IRLoading
    | IRLoaded Distribution


type ServerState
    = ServerReady
    | ServerHttpError Http.Error


init : () -> Url.Url -> Nav.Key -> ( Model, Cmd Msg )
init _ url key =
    let
        initModel =
            { key = key
            , theme = Theme.fromConfig Nothing
            , irState = IRLoading
            , serverState = ServerReady
            , testSuite = Dict.empty
            , collapsedModules = Set.empty
            , showModules = True
            , showDefinitions = True
            , homeState =
                { selectedPackage = Nothing
                , selectedModule = Nothing
                , selectedDefinition = Nothing
                , filterState =
                    { searchText = ""
                    , showValues = True
                    , showTypes = True
                    , moduleClicked = ""
                    }
                }
            , repo = Repo.empty []
            , insightViewState = emptyVisualState
            , definitionDisplayType = InsightView
            , argStates = Dict.empty
            , expandedValues = Dict.empty
            , customAttributes = Dict.empty
            , attributeStates = SDKDict.empty
            , selectedTestcaseIndex = -1
            , testDescription = ""
            , activeTabIndex = 0
            , openSections = Set.empty
            }
    in
    ( toRoute url initModel
    , Cmd.batch [ httpMakeModel, httpAttributes ]
    )


emptyVisualState : Morphir.Visual.Config.VisualState
emptyVisualState =
    { theme = Theme.fromConfig Nothing
    , variables = Dict.empty
    , highlightState = Nothing
    , popupVariables =
        { variableIndex = 0
        , variableValue = Nothing
        , nodePath = []
        }
    , drillDownFunctions = DrillDownFunctions Dict.empty
    }



-- UPDATE


type Msg
    = Navigate NavigationMsg
    | HttpError Http.Error
    | ServerGetIRResponse Distribution
    | ServerGetTestsResponse TestSuite
    | ServerGetAttributeResponse CustomAttributeInfo
    | Filter FilterMsg
    | UI UIMsg
    | Insight InsightMsg
    | Testing TestingMsg
    | Attribute AttributeMsg


type AttributeMsg
    = ValueUpdated AttrValueDetail ValueEditor.EditorState


type alias AttrValueDetail =
    { attrId : CustomAttributeId
    , nodeId : NodeID
    }


type TestingMsg
    = DeleteTestCase FQName Int
    | SaveTestSuite FQName TestCase
    | LoadTestCase (List ( Name, Type () )) (List (Maybe RawValue)) String Int
    | UpdateTestCase FQName TestCase
    | UpdateDescription String


type NavigationMsg
    = LinkClicked Browser.UrlRequest
    | UrlChanged Url.Url
    | DefinitionSelected String


type UIMsg
    = ToggleModulesMenu
    | ToggleDefinitionsMenu
    | ExpandModule (TreeLayout.NodePath ModuleName)
    | CollapseModule (TreeLayout.NodePath ModuleName)
    | SwitchTab Int
    | ToggleSection Int


type FilterMsg
    = SearchDefinition String
    | ToggleValues Bool
    | ToggleTypes Bool
    | ModuleClicked String


type InsightMsg
    = ExpandReference FQName Int ExpressionTreePath
    | ShrinkReference FQName Int ExpressionTreePath
    | ExpandVariable Int (List Int) (Maybe RawValue)
    | ShrinkVariable Int (List Int)
    | ArgValueUpdated Name ValueEditor.EditorState


update : Msg -> Model -> ( Model, Cmd Msg )
update msg model =
    let
        getDistribution : Distribution
        getDistribution =
            case model.irState of
                IRLoaded distribution ->
                    distribution

                _ ->
                    Library [] Dict.empty Package.emptyDefinition

        fromStoredTestSuite : Dict FQName (List TestCase) -> Dict FQName (Array TestCase)
        fromStoredTestSuite testSuite =
            Dict.fromList (List.map (\( k, v ) -> ( k, Array.fromList v )) (Dict.toList testSuite))

        toStoredTestSuite : Dict FQName (Array TestCase) -> Dict FQName (List TestCase)
        toStoredTestSuite testSuite =
            Dict.fromList
                (List.map
                    (\( k, v ) ->
                        ( k
                        , Array.toList v
                            -- the interpreter and insightViewState needs Unit in places where no input is given, but we can't encode a value that does not match the parameter type
                            |> List.map (\testCase -> { testCase | inputs = List.map (\i -> ifThenElse (i == Just (Value.Unit ())) Nothing i) testCase.inputs })
                        )
                    )
                    (Dict.toList testSuite)
                )
    in
    case msg of
        Navigate navigationMsg ->
            case navigationMsg of
                LinkClicked urlRequest ->
                    case urlRequest of
                        Browser.Internal url ->
                            ( model, Nav.pushUrl model.key (Url.toString url) )

                        Browser.External href ->
                            ( model, Nav.load href )

                UrlChanged url ->
                    ( toRoute url model, Cmd.none )

                DefinitionSelected url ->
                    ( model, Nav.pushUrl model.key url )

        HttpError httpError ->
            case model.irState of
                IRLoaded _ ->
                    ( model, Cmd.none )

                _ ->
                    ( { model | serverState = ServerHttpError httpError }
                    , Cmd.none
                    )

        ServerGetIRResponse distribution ->
            let
                irLoaded : IRState
                irLoaded =
                    IRLoaded distribution

                initialArgumentStates : InsightArgumentState
                initialArgumentStates =
                    initArgumentStates irLoaded model.homeState.selectedDefinition
            in
            case Repo.fromDistribution distribution of
                Ok r ->
                    ( { model | irState = irLoaded, repo = r, argStates = initialArgumentStates, insightViewState = initInsightViewState initialArgumentStates }
                    , httpTestModel (IR.fromDistribution distribution)
                    )

                Err _ ->
                    ( { model
                        | irState = irLoaded
                        , serverState =
                            ServerHttpError (Http.BadBody "Could not transform Distribution to Repo")
                      }
                    , httpTestModel (IR.fromDistribution distribution)
                    )

        UI uiMsg ->
            case uiMsg of
                ExpandModule nodePath ->
                    ( { model | collapsedModules = model.collapsedModules |> Set.remove nodePath }, Cmd.none )

                CollapseModule nodePath ->
                    ( { model | collapsedModules = model.collapsedModules |> Set.insert nodePath }, Cmd.none )

                ToggleModulesMenu ->
                    ( { model
                        | showModules = not model.showModules
                        , showDefinitions = ifThenElse (not model.showModules) True model.showDefinitions
                      }
                    , Cmd.none
                    )

                ToggleDefinitionsMenu ->
                    ( { model
                        | showDefinitions = not model.showDefinitions
                        , showModules = ifThenElse (not model.showDefinitions) model.showDefinitions False
                      }
                    , Cmd.none
                    )

                SwitchTab tabIndex ->
                    ( { model | activeTabIndex = tabIndex }, Cmd.none )

                ToggleSection sectionId ->
                    if Set.member sectionId model.openSections then
                        ( { model | openSections = Set.remove sectionId model.openSections }, Cmd.none )

                    else
                        ( { model | openSections = Set.insert sectionId model.openSections }, Cmd.none )

        ServerGetTestsResponse testSuite ->
            ( { model | testSuite = fromStoredTestSuite testSuite }, Cmd.none )

        Insight insightMsg ->
            let
                insightViewState : Morphir.Visual.Config.VisualState
                insightViewState =
                    model.insightViewState
            in
            case insightMsg of
                ExpandReference fQName id nodePath ->
                    case fQName of
                        ( [ [ "morphir" ], [ "s", "d", "k" ] ], _, _ ) ->
                            ( model, Cmd.none )

                        _ ->
                            ( { model
                                | insightViewState =
                                    { insightViewState
                                        | drillDownFunctions = DrillDownFunctions (addToDrillDown insightViewState.drillDownFunctions id nodePath)
                                    }
                              }
                            , Cmd.none
                            )

                ShrinkReference fQName id nodePath ->
                    case fQName of
                        ( [ [ "morphir" ], [ "s", "d", "k" ] ], _, _ ) ->
                            ( model, Cmd.none )

                        _ ->
                            ( { model
                                | insightViewState =
                                    { insightViewState
                                        | drillDownFunctions = DrillDownFunctions (removeFromDrillDown insightViewState.drillDownFunctions id nodePath)
                                    }
                              }
                            , Cmd.none
                            )

                ExpandVariable varIndex nodePath maybeRawValue ->
                    ( { model | insightViewState = { insightViewState | popupVariables = PopupScreenRecord varIndex maybeRawValue nodePath } }, Cmd.none )

                ShrinkVariable varIndex nodePath ->
                    ( { model | insightViewState = { insightViewState | popupVariables = PopupScreenRecord varIndex Nothing nodePath } }, Cmd.none )

                ArgValueUpdated argName editorState ->
                    let
                        variables : InsightArgumentState -> Dict Name (Value () ())
                        variables argState =
                            argState
                                |> Dict.map (\_ arg -> arg.lastValidValue |> Maybe.withDefault (Value.Unit ()))

                        newArgState : InsightArgumentState
                        newArgState =
                            model.argStates |> Dict.insert argName editorState
                    in
                    ( { model
                        | argStates = newArgState
                        , insightViewState = { insightViewState | variables = variables newArgState }
                      }
                    , Cmd.none
                    )

        Filter filterMsg ->
            let
                homeState : HomeState
                homeState =
                    model.homeState

                filterState : FilterState
                filterState =
                    homeState.filterState
            in
            case filterMsg of
                SearchDefinition s ->
                    ( { model | homeState = { homeState | filterState = { filterState | searchText = s } } }
                    , Nav.replaceUrl model.key (filterStateToQueryParams { filterState | searchText = s })
                    )

                ToggleValues v ->
                    ( model
                    , Nav.replaceUrl model.key (filterStateToQueryParams { filterState | showValues = v })
                    )

                ToggleTypes t ->
                    ( model
                    , Nav.replaceUrl model.key (filterStateToQueryParams { filterState | showTypes = t })
                    )

                ModuleClicked path ->
                    ( model
                    , Nav.replaceUrl model.key (filterStateToQueryParams { filterState | moduleClicked = path })
                    )

        Testing testingMsg ->
            let
                initalArgState : InsightArgumentState
                initalArgState =
                    initArgumentStates model.irState model.homeState.selectedDefinition
            in
            case testingMsg of
                UpdateDescription description ->
                    ( { model | testDescription = description }, Cmd.none )

                UpdateTestCase fQName testCase ->
                    let
                        newTestCase =
                            { testCase | description = model.testDescription }

                        newTestSuite : Dict FQName (Array TestCase)
                        newTestSuite =
                            Dict.insert fQName
                                (Array.Extra.update model.selectedTestcaseIndex (always newTestCase) (Dict.get fQName model.testSuite |> Maybe.withDefault Array.empty))
                                model.testSuite
                    in
                    ( { model | testSuite = newTestSuite, selectedTestcaseIndex = -1, testDescription = "", argStates = initalArgState, insightViewState = initInsightViewState initalArgState }
                    , httpSaveTestSuite (IR.fromDistribution getDistribution) (toStoredTestSuite newTestSuite) (toStoredTestSuite model.testSuite)
                    )

                DeleteTestCase fQName index ->
                    let
                        newTestSuite : Dict FQName (Array TestCase)
                        newTestSuite =
                            Dict.insert fQName
                                (Array.Extra.removeAt index (Dict.get fQName model.testSuite |> Maybe.withDefault Array.empty))
                                model.testSuite
                    in
                    ( { model | testSuite = newTestSuite, selectedTestcaseIndex = ifThenElse (model.selectedTestcaseIndex == index) -1 model.selectedTestcaseIndex }
                    , httpSaveTestSuite (IR.fromDistribution getDistribution) (toStoredTestSuite newTestSuite) (toStoredTestSuite model.testSuite)
                    )

                LoadTestCase inputTypes values description index ->
                    let
                        insightViewState : Morphir.Visual.Config.VisualState
                        insightViewState =
                            model.insightViewState

                        dictfromRecord : { a | keys : List comparable, vals : List b } -> Dict comparable b
                        dictfromRecord { keys, vals } =
                            Dict.fromList <| List.map2 Tuple.pair keys vals

                        newVariables : Dict Name RawValue
                        newVariables =
                            dictfromRecord
                                { keys = List.map Tuple.first inputTypes
                                , vals = List.map (Maybe.withDefault (Value.Unit ())) values
                                }

                        newArgState : Type () -> Maybe RawValue -> ValueEditor.EditorState
                        newArgState tpe val =
                            ValueEditor.initEditorState (IR.fromDistribution getDistribution) tpe val

                        newArgStates : InsightArgumentState
                        newArgStates =
                            dictfromRecord
                                { keys = List.map Tuple.first inputTypes
                                , vals = List.map2 newArgState (List.map Tuple.second inputTypes) values
                                }
                    in
                    ( { model
                        | argStates = newArgStates
                        , insightViewState = { insightViewState | variables = newVariables }
                        , selectedTestcaseIndex = index
                        , testDescription = description
                      }
                    , Cmd.none
                    )

                SaveTestSuite fQName testCase ->
                    let
                        newTestCase =
                            { testCase | description = model.testDescription }

                        newTestSuite : Dict FQName (Array TestCase)
                        newTestSuite =
                            Dict.insert fQName
                                (Array.push newTestCase (Dict.get fQName model.testSuite |> Maybe.withDefault Array.empty))
                                model.testSuite
                    in
                    ( { model | testSuite = newTestSuite, selectedTestcaseIndex = -1, testDescription = "", argStates = initalArgState, insightViewState = initInsightViewState initalArgState }
                    , httpSaveTestSuite (IR.fromDistribution getDistribution) (toStoredTestSuite newTestSuite) (toStoredTestSuite model.testSuite)
                    )

        ServerGetAttributeResponse attributes ->
            --let
            --    newCustomAttributeStructure : CustomAttributeValuesByNodeID
            --    newCustomAttributeStructure =
            --        toAttributeValueByNodeId attributes
            --in
            ( { model | customAttributes = attributes }
            , Cmd.none
            )

        Attribute attributeMsg ->
            case attributeMsg of
                ValueUpdated valueDetail attrState ->
                    let
                        newEditState : AttributeEditorState
                        newEditState =
                            model.attributeStates |> SDKDict.insert valueDetail attrState

                        newCustomAttribute : CustomAttributeInfo
                        newCustomAttribute =
                            model.customAttributes
                                |> Dict.update valueDetail.attrId
                                    (Maybe.map
                                        (\attrDetail ->
                                            let
                                                irValueUpdate : SDKDict.Dict NodeID (Value () ()) -> SDKDict.Dict NodeID (Value () ())
                                                irValueUpdate =
                                                    SDKDict.update valueDetail.nodeId
                                                        (Maybe.andThen
                                                            (\_ ->
                                                                attrState.lastValidValue
                                                            )
                                                        )
                                            in
                                            { attrDetail
                                                | data =
                                                    attrDetail.data
                                                        |> irValueUpdate
                                            }
                                        )
                                    )
                    in
                    case attrState.errorState of
                        Just error ->
                            Debug.todo ""

                        Nothing ->
                            ( { model | customAttributes = newCustomAttribute, attributeStates = newEditState }
                            , httpSaveAttrValue valueDetail.attrId newCustomAttribute
                            )



-- SUBSCRIPTIONS


subscriptions : Model -> Sub Msg
subscriptions _ =
    Sub.none



-- ROUTE


{-| Parses the ulr if it's in one of the following formats

    topUrlWithoutHome --"/"

    topUrlWithHome --"/home"

    packageUrl --"/home/<Package.Name>"

    moduleUrl --"/home/<Package.Name>/<Module.Name>"

    definitionUrl --"/home/<Package.Name>/<Module.Name>/<Definition>"

-}
routeParser : Parser (ModelUpdate -> a) a
routeParser =
    UrlParser.oneOf [ topUrlWithoutHome, topUrlWithHome, packageUrl, moduleUrl, definitionUrl ]


{-| Creates a modelUpdate function based on the data parsed from the url, which tells the model how to change
-}
updateHomeState : String -> String -> String -> FilterState -> ModelUpdate
updateHomeState pack mod def filterState =
    let
        toTypeOrValue : String -> String -> Maybe Definition
        toTypeOrValue m d =
            let
                definitionArgs : ( ModuleName, Name )
                definitionArgs =
                    ( Path.fromString m, Name.fromString d )
            in
            case String.uncons d of
                Just ( first, _ ) ->
                    if Char.isLower first then
                        Just (Value definitionArgs)

                    else
                        Just (Type definitionArgs)

                _ ->
                    Nothing

        updateModel : HomeState -> Maybe Definition -> ModelUpdate
        updateModel newState maybeSelectedDefinition model =
            let
                initialArgState : InsightArgumentState
                initialArgState =
                    initArgumentStates model.irState maybeSelectedDefinition
            in
            { model | homeState = newState, insightViewState = initInsightViewState initialArgState, argStates = initialArgState, selectedTestcaseIndex = -1, testDescription = "" }

        -- When selecting a definition, we should not change the selected module, once the user explicitly selected one
        keepOrChangeSelectedModule : ( List Path, List Name )
        keepOrChangeSelectedModule =
            if filterState.moduleClicked == pack then
                ( urlFragmentToNodePath "", [] )

            else
                ifThenElse (filterState.moduleClicked == "")
                    ( urlFragmentToNodePath mod, Path.fromString mod )
                    ( urlFragmentToNodePath filterState.moduleClicked, Path.fromString filterState.moduleClicked )
    in
    -- initial state, nothing is selected
    if pack == "" then
        updateModel
            { selectedPackage = Nothing
            , selectedModule = Nothing
            , selectedDefinition = Nothing
            , filterState = filterState
            }
            Nothing
        -- a top level package is selected

    else if mod == "" then
        updateModel
            { selectedPackage = Just (Path.fromString pack)
            , selectedModule = Just ( urlFragmentToNodePath mod, [] )
            , selectedDefinition = Nothing
            , filterState = filterState
            }
            Nothing
        -- a module is selected

    else if def == "" then
        updateModel
            { selectedPackage = Just (Path.fromString pack)
            , selectedModule = Just ( urlFragmentToNodePath mod, Path.fromString mod )
            , selectedDefinition = Nothing
            , filterState = filterState
            }
            Nothing
        -- a definition is selected

    else
        updateModel
            { selectedPackage = Just (Path.fromString pack)
            , selectedModule = Just keepOrChangeSelectedModule
            , selectedDefinition = toTypeOrValue mod def
            , filterState = filterState
            }
            (toTypeOrValue mod def)


{-| Applies the routeParser to the url, resulting in a ModelUpdate function, which tells the model how to change
-}
toRoute : Url -> ModelUpdate
toRoute url =
    UrlParser.parse routeParser url
        |> Maybe.withDefault identity


topUrl : Parser (FilterState -> ModelUpdate) b -> Parser (b -> a) a
topUrl =
    UrlParser.map
        (\filter ->
            updateHomeState "" "" "" filter
        )


{-| Parse urls that look like this:

"/home"

-}
topUrlWithHome : Parser (ModelUpdate -> a) a
topUrlWithHome =
    topUrl <|
        UrlParser.s "home"
            <?> queryParams


{-| Parse urls that look like this:

"/"

-}
topUrlWithoutHome : Parser (ModelUpdate -> a) a
topUrlWithoutHome =
    topUrl <|
        UrlParser.top
            <?> queryParams


{-| Parse urls that look like this:

"/home/<Package.Name>"

-}
packageUrl : Parser (ModelUpdate -> a) a
packageUrl =
    UrlParser.map
        (\pack filter ->
            updateHomeState pack "" "" filter
        )
    <|
        UrlParser.s "home"
            </> UrlParser.string
            <?> queryParams


{-| Parse urls that look like this:

"home/<Package.Name>/<Module.Name>"

-}
moduleUrl : Parser (ModelUpdate -> a) a
moduleUrl =
    UrlParser.map
        (\pack mod filter ->
            updateHomeState pack mod "" filter
        )
    <|
        UrlParser.s "home"
            </> UrlParser.string
            </> UrlParser.string
            <?> queryParams


{-| Parse urls that look like this:

--"/home/<Package.Name>/<Module.Name>/Definition>"

-}
definitionUrl : Parser (ModelUpdate -> a) a
definitionUrl =
    UrlParser.map updateHomeState
        (UrlParser.s "home"
            </> UrlParser.string
            </> UrlParser.string
            </> UrlParser.string
            <?> queryParams
        )


{-| Parses the following query parameters

"search"
"showValues"
"showTypes"

-}
queryParams : Query.Parser FilterState
queryParams =
    let
        trueOrFalse : Dict String Bool
        trueOrFalse =
            Dict.fromList [ ( "true", True ), ( "false", False ) ]

        search : Query.Parser String
        search =
            Query.string "search" |> Query.map (Maybe.withDefault "")

        showValues : Query.Parser Bool
        showValues =
            Query.enum "showValues" trueOrFalse |> Query.map (Maybe.withDefault True)

        showTypes : Query.Parser Bool
        showTypes =
            Query.enum "showTypes" trueOrFalse |> Query.map (Maybe.withDefault True)

        moduleClicked : Query.Parser String
        moduleClicked =
            Query.string "moduleClicked" |> Query.map (Maybe.withDefault "")
    in
    Query.map4 FilterState search showValues showTypes moduleClicked


{-| Turns the model's current filter state into a query parameter string to be used in building the url
-}
filterStateToQueryParams : FilterState -> String
filterStateToQueryParams filterState =
    let
        search : String
        search =
            ifThenElse (filterState.searchText == "") "" ("&search=" ++ filterState.searchText)

        filterValues : String
        filterValues =
            ifThenElse filterState.showValues "" "&showValues=false"

        filterTypes : String
        filterTypes =
            ifThenElse filterState.showTypes "" "&showTypes=false"

        moduleClicked =
            ifThenElse (filterState.moduleClicked == "") "" ("&moduleClicked=" ++ filterState.moduleClicked)
    in
    "?" ++ search ++ filterValues ++ filterTypes ++ moduleClicked



-- VIEW


{-| Top level function to render the current ui state
-}
view : Model -> Browser.Document Msg
view model =
    { title = "Morphir - Home"
    , body =
        [ Icon.css
        , layout
            [ Font.family
                [ Font.external
                    { name = "Poppins"
                    , url = "https://fonts.googleapis.com/css2?family=Poppins:wght@400&display=swap"
                    }
                , Font.sansSerif
                ]
            , Font.size model.theme.fontSize
            , width fill
            , height fill
            ]
            (column
                [ width fill
                , height fill
                ]
                [ viewHeader model
                , case model.serverState of
                    ServerReady ->
                        none

                    ServerHttpError error ->
                        viewServerError error
                , el
                    [ width fill
                    , height fill
                    ]
                    (viewBody model)
                ]
            )
        ]
    }


{-| Returns the site header element
-}
viewHeader : Model -> Element Msg
viewHeader model =
    column
        [ width fill
        , Background.color model.theme.colors.brandPrimary
        ]
        [ row
            [ width fill ]
            [ row
                [ width fill
                ]
                [ el [ padding 6 ]
                    (image
                        [ height (px 40)
                        ]
                        { src = "/assets/2020_Morphir_Logo_Icon_WHT.svg"
                        , description = "Morphir Logo"
                        }
                    )
                , el
                    [ paddingXY 10 0
                    , Font.size (model.theme |> Theme.scaled 5)
                    ]
                    (text "Morphir Web")
                ]
            ]
        ]


{-| Display server errors on the UI
-}
viewServerError : Http.Error -> Element msg
viewServerError error =
    let
        message : String
        message =
            case error of
                Http.BadUrl url ->
                    "An invalid URL was provided: " ++ url

                Http.Timeout ->
                    "Request timed out"

                Http.NetworkError ->
                    "Network error"

                Http.BadStatus code ->
                    "Server returned an error: " ++ String.fromInt code

                Http.BadBody body ->
                    "Unexpected response body: " ++ body
    in
    el
        [ width fill
        , paddingXY 20 10
        , Background.color (rgb 1 0.5 0.5)
        , Font.color (rgb 1 1 1)
        ]
        (text message)


{-| Display the main part of home UI if the IR has loaded
-}
viewBody : Model -> Element Msg
viewBody model =
    case model.irState of
        IRLoading ->
            el
                [ width fill
                , height fill
                , Background.color model.theme.colors.gray
                ]
                (el
                    [ padding (Theme.scaled 5 model.theme)
                    , Font.size (Theme.scaled 5 model.theme)
                    ]
                    (text "Loading the IR ...")
                )

        IRLoaded (Library packageName _ packageDef) ->
            viewHome model packageName packageDef


{-| Display the home UI
-}
viewHome : Model -> PackageName -> Package.Definition () (Type ()) -> Element Msg
viewHome model packageName packageDef =
    let
        -- Styles to make the module tree and the definition list
        listStyles : List (Element.Attribute msg)
        listStyles =
            [ width fill
            , Background.color model.theme.colors.lightest
            , model.theme |> Theme.borderRounded
            , paddingXY (model.theme |> Theme.scaled 3) (model.theme |> Theme.scaled -1)
            ]

        viewAttributeValues : NodeID -> Element Msg
        viewAttributeValues node =
            let
                attributeToEditors : Element Msg
                attributeToEditors =
                    model.customAttributes
                        |> Dict.toList
                        |> List.map
                            (\( attrId, attrDetail ) ->
                                let
                                    irValue : Maybe (Value () ())
                                    irValue =
                                        attrDetail.data
                                            |> SDKDict.get node
                                            |> Maybe.map
                                                (\iRvalue -> iRvalue)

                                    nodeDetail : AttrValueDetail
                                    nodeDetail =
                                        { attrId = attrId, nodeId = node }
                                in
                                ( Name.fromString attrDetail.displayName
                                , ValueEditor.view model.theme
                                    (IR.fromDistribution attrDetail.iR)
                                    (Type.Reference () attrDetail.entryPoint [])
                                    (Attribute << ValueUpdated nodeDetail)
                                    (model.attributeStates
                                        |> SDKDict.get nodeDetail
                                        |> Maybe.withDefault
                                            (ValueEditor.initEditorState (IR.fromDistribution attrDetail.iR)
                                                (Type.Reference () attrDetail.entryPoint [])
                                                irValue
                                            )
                                    )
                                )
                            )
                        |> FieldList.view
            in
            column [ spacing (model.theme |> Theme.scaled 5) ]
                [ el [ Font.bold, Font.underline ] (text "Custom Attributes"), attributeToEditors ]

        -- Display a single selected definition on the ui
        viewDefinition : Maybe Definition -> Element Msg
        viewDefinition maybeSelectedDefinition =
            case maybeSelectedDefinition of
                Just selectedDefinition ->
                    case selectedDefinition of
                        Value ( moduleName, valueName ) ->
                            packageDef.modules
                                |> Dict.get moduleName
                                |> Maybe.andThen
                                    (\accessControlledModuleDef ->
                                        accessControlledModuleDef.value.values
                                            |> Dict.get valueName
                                            |> Maybe.map
                                                (\valueDef ->
                                                    let
                                                        fullyQualifiedName : ( PackageName, ModuleName, Name )
                                                        fullyQualifiedName =
                                                            ( packageName, moduleName, valueName )
                                                    in
                                                    column []
                                                        [ viewValue model.theme moduleName valueName valueDef.value.value valueDef.value.doc
                                                        , row [ width fill, height fill, spacing (model.theme |> Theme.scaled 8), paddingEach { left = model.theme |> Theme.scaled 2, top = 0, right = model.theme |> Theme.scaled 2, bottom = 0 } ]
                                                            [ viewAttributeValues (ValueID fullyQualifiedName) ]
                                                        ]
                                                )
                                    )
                                |> Maybe.withDefault none

                        Type ( moduleName, typeName ) ->
                            packageDef.modules
                                |> Dict.get moduleName
                                |> Maybe.andThen
                                    (\accessControlledModuleDef ->
                                        accessControlledModuleDef.value.types
                                            |> Dict.get typeName
                                            |> Maybe.map
                                                (\typeDef ->
                                                    ViewType.viewType model.theme typeName typeDef.value.value typeDef.value.doc
                                                )
                                    )
                                |> Maybe.withDefault none

                Nothing ->
                    text "Please select a definition on the left!"

        -- Given a module name and a module definition, returns a list of tuples with the module's definitions, and their human readable form
        moduleDefinitionsAsUiElements : ModuleName -> Module.Definition () (Type ()) -> List ( Definition, Element Msg )
        moduleDefinitionsAsUiElements moduleName moduleDef =
            let
                definitionUiElement icon definition name nameTransformation =
                    let
                        elem : Element Msg
                        elem =
                            row
                                [ width fill
                                , Font.size model.theme.fontSize
                                ]
                                [ icon
                                , el
                                    [ paddingXY (model.theme |> Theme.scaled -10) (model.theme |> Theme.scaled -3)
                                    ]
                                    (text (nameToText name))
                                , el
                                    [ alignRight
                                    , Font.color model.theme.colors.secondaryInformation
                                    , paddingXY (model.theme |> Theme.scaled -10) (model.theme |> Theme.scaled -3)
                                    ]
                                    (text (pathToDisplayString moduleName))
                                ]
                    in
                    SelectableElement.view model.theme
                        { isSelected = model.homeState.selectedDefinition == Just definition
                        , content = elem
                        , onSelect = Navigate (DefinitionSelected (linkToDefinition name nameTransformation))
                        }

                linkToDefinition : Name -> (Name -> String) -> String
                linkToDefinition name nameTransformation =
                    pathToFullUrl [ packageName, moduleName ] ++ "/" ++ nameTransformation name ++ filterStateToQueryParams model.homeState.filterState

                createElementKey : List Name -> Name -> String
                createElementKey mname name =
                    (mname |> List.map Name.toTitleCase |> String.join ".") ++ Name.toTitleCase name

                types : List ( Definition, Element Msg )
                types =
                    moduleDef.types
                        |> Dict.toList
                        |> List.map
                            (\( typeName, _ ) ->
                                ( Type ( moduleName, typeName )
                                , definitionUiElement (Element.Keyed.el [ Font.color model.theme.colors.brandPrimary ] ( createElementKey moduleName typeName, text " ⓣ " )) (Type ( moduleName, typeName )) typeName Name.toTitleCase
                                )
                            )

                values : List ( Definition, Element Msg )
                values =
                    moduleDef.values
                        |> Dict.toList
                        |> List.map
                            (\( valueName, _ ) ->
                                ( Value ( moduleName, valueName )
                                , definitionUiElement (Element.Keyed.el [ Font.color model.theme.colors.brandSecondary ] ( createElementKey moduleName valueName, text " ⓥ " )) (Value ( moduleName, valueName )) valueName Name.toCamelCase
                                )
                            )
            in
            ifThenElse model.homeState.filterState.showValues values [] ++ ifThenElse model.homeState.filterState.showTypes types []

        -- Returns the alphabetically ordered, optionally filtered list of definitions in the currently selected module
        viewDefinitionLabels : Maybe ModuleName -> Element Msg
        viewDefinitionLabels maybeSelectedModuleName =
            let
                alphabeticalOrdering : List ( Definition, Element Msg ) -> List ( Definition, Element Msg )
                alphabeticalOrdering list =
                    let
                        byDefinitionName : ( Definition, Element Msg ) -> String
                        byDefinitionName ( definition, _ ) =
                            definition
                                |> definitionName
                                |> nameToText
                                |> String.toLower
                    in
                    List.sortWith
                        (Ordering.byField byDefinitionName)
                        list

                searchFilter : List ( Definition, Element Msg ) -> List ( Definition, Element Msg )
                searchFilter definitions =
                    let
                        searchTextContainsDefName : Name -> Bool
                        searchTextContainsDefName defName =
                            String.contains model.homeState.filterState.searchText (nameToText defName)
                    in
                    List.filter
                        (\( definition, _ ) ->
                            definition
                                |> definitionName
                                |> searchTextContainsDefName
                        )
                        definitions

                getElements : List ( Definition, Element Msg ) -> List (Element Msg)
                getElements definitionsAndElements =
                    let
                        displayList : List (Element Msg)
                        displayList =
                            List.map
                                (\( _, elem ) ->
                                    elem
                                )
                                definitionsAndElements
                    in
                    if List.isEmpty displayList then
                        if model.homeState.filterState.searchText == "" then
                            [ text "Please select a module above!" ]

                        else
                            [ text "No matching definition in this module." ]

                    else
                        displayList
            in
            packageDef.modules
                |> Dict.toList
                |> List.concatMap
                    (\( moduleName, accessControlledModuleDef ) ->
                        case maybeSelectedModuleName of
                            Just selectedModuleName ->
                                if selectedModuleName |> Path.isPrefixOf moduleName then
                                    moduleDefinitionsAsUiElements moduleName accessControlledModuleDef.value

                                else
                                    []

                            Nothing ->
                                []
                    )
                |> searchFilter
                |> alphabeticalOrdering
                |> getElements
                |> column [ height fill, width fill ]

        -- Creates a text input to search defintions by name
        definitionFilter : Element Msg
        definitionFilter =
            Element.Input.search
                [ Font.size model.theme.fontSize
                , padding (model.theme |> Theme.scaled -2)
                , width (fillPortion 7)
                ]
                { onChange = Filter << SearchDefinition
                , text = model.homeState.filterState.searchText
                , placeholder = Just (Element.Input.placeholder [] (text "Search for a definition"))
                , label = Element.Input.labelHidden "Search"
                }

        -- Creates a checkbox to filter out values from the definition list
        valueCheckbox : Element Msg
        valueCheckbox =
            Element.Input.checkbox
                [ width (fillPortion 2) ]
                { onChange = Filter << ToggleValues
                , checked = model.homeState.filterState.showValues
                , icon = Element.Input.defaultCheckbox
                , label = Element.Input.labelLeft [] (text "values:")
                }

        -- Creates a checkbox to filter out types from the definition list
        typeCheckbox : Element Msg
        typeCheckbox =
            Element.Input.checkbox
                [ width (fillPortion 2) ]
                { onChange = Filter << ToggleTypes
                , checked = model.homeState.filterState.showTypes
                , icon = Element.Input.defaultCheckbox
                , label = Element.Input.labelLeft [] (text "types:")
                }

        -- A document tree like view of the modules in the current package
        moduleTree : Element Msg
        moduleTree =
            el
                (listStyles ++ [ height fill, scrollbars ])
                (TreeLayout.view TreeLayout.defaultTheme
                    { onCollapse = UI << CollapseModule
                    , onExpand = UI << ExpandModule
                    , collapsedPaths = model.collapsedModules
                    , selectedPaths =
                        model.homeState.selectedModule
                            |> Maybe.map (Tuple.first >> Set.singleton)
                            |> Maybe.withDefault Set.empty
                    }
                    (viewModuleNames model
                        packageName
                        []
                        (packageDef.modules |> Dict.keys)
                    )
                )

        -- A path to the currently selected module in an easily readable format
        pathToSelectedModule =
            let
                subPaths : Path -> List Path
                subPaths path =
                    let
                        helper s xs =
                            case xs of
                                [] ->
                                    []

                                n :: ns ->
                                    helper (s ++ [ n ]) ns ++ [ s ]
                    in
                    (List.drop 1 <| List.reverse <| helper [] path) ++ [ path ]
            in
            case model.homeState.selectedModule |> Maybe.map Tuple.second of
                Just moduleName ->
                    subPaths moduleName
                        |> List.map
                            (\m ->
                                link
                                    [ pointer
                                    , onClick <| handleModuleClick m
                                    , width (maximum 100 shrink)
                                    , Border.color model.theme.colors.gray
                                    , Theme.borderBottom 1
                                    , mouseOver [ Border.color model.theme.colors.darkest ]
                                    ]
                                    { label = Theme.ellipseText <| " > " ++ (m |> List.reverse |> List.head |> Maybe.withDefault [ "" ] |> nameToTitleText)
                                    , url = pathToFullUrl [ packageName, m ] ++ filterStateToQueryParams model.homeState.filterState
                                    }
                            )

                _ ->
                    [ text ">" ]

        -- Second column on the UI, the list of definitions in a module
        definitionList : Element Msg
        definitionList =
            column
                [ Background.color model.theme.colors.gray
                , height fill
                , width (ifThenElse model.showModules (fillPortion 3) fill)
                , spacing (model.theme |> Theme.scaled -2)
                , clipX
                ]
                [ row
                    [ width fill
                    , spacing (model.theme |> Theme.scaled 1)
                    , height <| fillPortion 2
                    ]
                    [ definitionFilter, row [ alignRight, spacing (model.theme |> Theme.scaled 1) ] [ valueCheckbox, typeCheckbox ] ]
                , row [ width fill, height <| fillPortion 1, Font.bold, paddingXY 5 0 ]
                    pathToSelectedModule
                , Element.Keyed.row ([ width fill, height <| fillPortion 23, scrollbars ] ++ listStyles) [ ( "definitions", viewDefinitionLabels (model.homeState.selectedModule |> Maybe.map Tuple.second) ) ]
                ]
    in
    row [ width fill, height fill, Background.color model.theme.colors.gray, spacing (Theme.smallSpacing model.theme) ]
        [ column
            [ width (fillPortion 1)
            , height fill
            , scrollbars
            ]
            [ column [ width fill, height fill, scrollbars, spacing (Theme.smallSpacing model.theme) ]
                [ ifThenElse model.showModules moduleTree none
                , ifThenElse model.showDefinitions definitionList none
                ]
            ]
        , column
            [ height fill
            , width (fillPortion 4)
            , Background.color model.theme.colors.lightest
            , scrollbars
            ]
            [ ifThenElse (model.homeState.selectedDefinition == Nothing)
                (dependencyGraph model.homeState.selectedModule model.repo)
                (column
                    [ scrollbars, height (fillPortion 2), paddingEach { bottom = 3, top = model.theme |> Theme.scaled 1, left = model.theme |> Theme.scaled 1, right = 0 }, width fill, spacing (model.theme |> Theme.scaled 1) ]
                    [ viewDefinition model.homeState.selectedDefinition
                    , el [ height fill, width fill, scrollbars ]
                        (viewDefinitionDetails model)
                    ]
                )
            ]
        ]


{-| Display detailed information of a Value on the UI
-}
viewValue : Theme -> ModuleName -> Name -> Value.Definition () (Type ()) -> String -> Element msg
viewValue theme moduleName valueName valueDef docs =
    let
        cardTitle : Element msg
        cardTitle =
            link [ pointer ]
                { url =
                    "/module/" ++ (moduleName |> List.map Name.toTitleCase |> String.join ".") ++ "?filter=" ++ nameToText valueName
                , label =
                    text (nameToText valueName)
                }

        isData : Bool
        isData =
            List.isEmpty valueDef.inputTypes

        backgroundColor : Element.Color
        backgroundColor =
            if isData then
                rgb 0.8 0.9 0.9

            else
                rgb 0.8 0.8 0.9
    in
    Card.viewAsCard theme
        cardTitle
        (if isData then
            "value"

         else
            "calculation"
        )
        backgroundColor
        (ifThenElse (docs == "") "[ This definition has no associated documentation. ]" docs)
        none



-- HTTP


httpMakeModel : Cmd Msg
httpMakeModel =
    Http.get
        { url = "/server/morphir-ir.json"
        , expect =
            Http.expectJson
                (\response ->
                    case response of
                        Err httpError ->
                            HttpError httpError

                        Ok result ->
                            ServerGetIRResponse result
                )
                DistributionCodec.decodeVersionedDistribution
        }


httpTestModel : IR -> Cmd Msg
httpTestModel ir =
    Http.get
        { url = "/server/morphir-tests.json"
        , expect =
            Http.expectJson
                (\response ->
                    case response of
                        Err httpError ->
                            HttpError httpError

                        Ok result ->
                            ServerGetTestsResponse result
                )
                (decodeTestSuite ir)
        }


httpAttributes : Cmd Msg
httpAttributes =
    Http.get
        { url = "/server/attributes"
        , expect =
            Http.expectJson
                (\response ->
                    case response of
                        Err httpError ->
                            HttpError httpError

                        Ok result ->
                            ServerGetAttributeResponse result
                )
                decodeAttributes
        }


httpSaveAttrValue : CustomAttributeId -> CustomAttributeInfo -> Cmd Msg
httpSaveAttrValue attrId customAttributes =
    let
        updatedCustomAttrDetail : Maybe CustomAttributeDetail
        updatedCustomAttrDetail =
            customAttributes
                |> Dict.get attrId
    in
    case updatedCustomAttrDetail of
        Just customAttrData ->
            Http.post
                { url = "/server/updateattribute/" ++ attrId
                , body = jsonBody (encodeAttributeData customAttrData)
                , expect =
                    Http.expectJson
                        (\response ->
                            case response of
                                Err httpError ->
                                    HttpError httpError

                                Ok result ->
                                    ServerGetAttributeResponse result
                        )
                        decodeAttributes
                }

        Nothing ->
            Cmd.none


httpSaveTestSuite : IR -> TestSuite -> TestSuite -> Cmd Msg
httpSaveTestSuite ir newTestSuite oldTestSuite =
    let
        encodedTestSuite =
            case encodeTestSuite ir newTestSuite of
                Ok encodedValue ->
                    jsonBody encodedValue

                Err _ ->
                    case encodeTestSuite ir oldTestSuite of
                        Ok fallBackEncoded ->
                            jsonBody fallBackEncoded

                        Err _ ->
                            emptyBody
    in
    Http.post
        { url = "/server/morphir-tests.json"
        , body = encodedTestSuite
        , expect =
            Http.expectJson
                (\response ->
                    case response of
                        Err httpError ->
                            HttpError httpError

                        Ok result ->
                            ServerGetTestsResponse result
                )
                (decodeTestSuite ir)
        }


{-| Display a TreeLayout of clickable module names in the given package, with urls pointing to the give module
-}
viewModuleNames : Model -> PackageName -> ModuleName -> List ModuleName -> TreeLayout.Node ModuleName Msg
viewModuleNames model packageName parentModule allModuleNames =
    let
        currentModuleName : Maybe Name
        currentModuleName =
            parentModule
                |> List.reverse
                |> List.head

        childModuleNames : List Name
        childModuleNames =
            allModuleNames
                |> List.filterMap
                    (\moduleName ->
                        if parentModule |> Path.isPrefixOf moduleName then
                            moduleName |> List.drop (List.length parentModule) |> List.head

                        else
                            Nothing
                    )
                |> Set.fromList
                |> Set.toList
    in
    TreeLayout.Node
        (\_ ->
            case currentModuleName of
                Just name ->
                    link [ pointer, onClick (handleModuleClick parentModule) ]
                        { label = text (name |> nameToTitleText)
                        , url = pathToFullUrl [ packageName, parentModule ] ++ filterStateToQueryParams model.homeState.filterState
                        }

                Nothing ->
                    link [ pointer, onClick (handleModuleClick packageName) ] { label = text (pathToUrl packageName), url = pathToFullUrl [ packageName ] ++ filterStateToQueryParams model.homeState.filterState }
        )
        Array.empty
        (childModuleNames
            |> List.map
                (\name ->
                    let
                        moduleName =
                            parentModule ++ [ name ]
                    in
                    ( moduleName, viewModuleNames model packageName moduleName allModuleNames )
                )
            |> Dict.fromList
        )


{-| Note which module we last clicked on
-}
handleModuleClick : Path -> Msg
handleModuleClick path =
    Filter (ModuleClicked <| Path.toString Name.toTitleCase "." path)


{-| Given a definition, return its name
-}
definitionName : Definition -> Name
definitionName definition =
    case definition of
        Value ( _, valueName ) ->
            valueName

        Type ( _, typeName ) ->
            typeName


{-| Displays the inner workings of the selected Definition
-}
viewDefinitionDetails : Model -> Element Msg
viewDefinitionDetails model =
    let
        insightViewConfig : IR -> Morphir.Visual.Config.Config Msg
        insightViewConfig ir =
            let
                referenceClicked : FQName -> Int -> List Int -> Msg
                referenceClicked fQName id nodePath =
                    Insight (ExpandReference fQName id nodePath)

                referenceClosed : FQName -> Int -> List Int -> Msg
                referenceClosed fQName int nodePath =
                    Insight (ShrinkReference fQName int nodePath)

                hoverOver : Int -> List Int -> Maybe RawValue -> Msg
                hoverOver index nodePath value =
                    Insight (ExpandVariable index nodePath value)

                hoverLeave : Int -> List Int -> Msg
                hoverLeave index nodePath =
                    Insight (ShrinkVariable index nodePath)
            in
            Morphir.Visual.Config.fromIR
                ir
                model.insightViewState
                { onReferenceClicked = referenceClicked
                , onReferenceClose = referenceClosed
                , onHoverOver = hoverOver
                , onHoverLeave = hoverLeave
                }

        viewArgumentEditors : IR -> InsightArgumentState -> List ( Name, a, Type () ) -> Element Msg
        viewArgumentEditors ir argState inputTypes =
            inputTypes
                |> List.map
                    (\( argName, _, argType ) ->
                        ( argName
                        , ValueEditor.view model.theme
                            ir
                            argType
                            (Insight << ArgValueUpdated argName)
                            (argState |> Dict.get argName |> Maybe.withDefault (ValueEditor.initEditorState ir argType Nothing))
                        )
                    )
                |> FieldList.view

        buttonStyles : List (Element.Attribute msg)
        buttonStyles =
            [ padding 7
            , model.theme |> Theme.borderRounded
            , Background.color model.theme.colors.darkest
            , Font.color model.theme.colors.lightest
            , Font.bold
            , Font.size model.theme.fontSize
            ]

        saveTestcaseButton : FQName -> TestCase -> Element Msg
        saveTestcaseButton fqName testCase =
            let
                saveMsg : Msg
                saveMsg =
                    Testing (SaveTestSuite fqName testCase)
            in
            Element.Input.button
                buttonStyles
                { onPress = Just saveMsg
                , label = row [ spacing (model.theme |> Theme.scaled -6) ] [ text "Save as new testcase" ]
                }

        updateTestCaseButton : FQName -> TestCase -> Element Msg
        updateTestCaseButton fqName testCase =
            let
                updateMsg : Msg
                updateMsg =
                    Testing (UpdateTestCase fqName testCase)
            in
            Element.Input.button
                buttonStyles
                { onPress = Just updateMsg
                , label = row [ spacing (model.theme |> Theme.scaled -6) ] [ text <| "Update testcase #" ++ String.fromInt (model.selectedTestcaseIndex + 1) ]
                }

        descriptionInput : Element Msg
        descriptionInput =
            Element.Input.text
                [ Font.size model.theme.fontSize
                , padding (model.theme |> Theme.scaled -2)
                ]
                { onChange = Testing << UpdateDescription
                , text = model.testDescription
                , placeholder = Just (Element.Input.placeholder [] (text "Write a test description here..."))
                , label = Element.Input.labelHidden "Description"
                }

        viewActualOutput : Theme -> IR -> TestCase -> FQName -> Element Msg
        viewActualOutput theme ir testCase fQName =
            ifThenElse (List.isEmpty testCase.inputs)
                none
                (column [ spacing (theme |> Theme.scaled 1), padding (theme |> Theme.scaled -2) ]
                    (case evaluateOutput ir testCase.inputs fQName of
                        Ok rawValue ->
                            case rawValue of
                                Value.Unit () ->
                                    [ text "Not enough information. Maybe the output depends on an input you have not set yet?" ]

                                expectedOutput ->
                                    [ row [ width fill ] [ el [ Font.bold, Font.size (theme |> Theme.scaled 2) ] (text "value ="), el [ Font.heavy, Font.color theme.colors.darkest ] (viewRawValue (insightViewConfig ir) ir rawValue) ]
                                    , row [ width fill, spacing (theme |> Theme.scaled 1) ]
                                        [ descriptionInput
                                        , ifThenElse (Dict.isEmpty model.argStates) none (saveTestcaseButton fQName { testCase | expectedOutput = expectedOutput })
                                        , ifThenElse (model.selectedTestcaseIndex < 0) none (updateTestCaseButton fQName { testCase | expectedOutput = expectedOutput })
                                        ]
                                    ]

                        Err _ ->
                            [ text "Invalid or missing inputs" ]
                    )
                )

        evaluateOutput : IR -> List (Maybe RawValue) -> FQName -> Result Error RawValue
        evaluateOutput ir inputs fQName =
            evaluateFunctionValue SDK.nativeFunctions ir fQName inputs

        viewRawValue : Morphir.Visual.Config.Config Msg -> IR -> RawValue -> Element Msg
        viewRawValue config ir rawValue =
            case fromRawValue ir rawValue of
                Ok typedValue ->
                    el [ centerY ] (ViewValue.viewValue config typedValue)

                Err error ->
                    el [ centerX, centerY ] (text (Infer.typeErrorToMessage error))

        scenarios : FQName -> IR -> List ( Name, a, Type () ) -> Element Msg
        scenarios fQName ir inputTypes =
            let
                listOfTestcases : Array TestCase
                listOfTestcases =
                    Dict.get fQName model.testSuite |> Maybe.withDefault Array.empty

                displayValue : RawValue -> Element Msg
                displayValue t =
                    viewRawValue (insightViewConfig ir) ir t

                inputNameList : List ( Int, String )
                inputNameList =
                    List.indexedMap (\i ( n, _, _ ) -> ( i, nameToText n )) inputTypes

                evaluate : TestCase -> Element.Color
                evaluate testCase =
                    case evaluateOutput ir testCase.inputs fQName of
                        Ok rawValue ->
                            if rawValue == testCase.expectedOutput then
                                model.theme.colors.positiveLight

                            else
                                model.theme.colors.negativeLight

                        Err _ ->
                            model.theme.colors.negative

                testsTable : Element Msg
                testsTable =
                    let
                        deleteButton : Int -> Element Msg
                        deleteButton index =
                            Element.Input.button
                                [ Border.width 1
                                , mouseOver [ Border.color model.theme.colors.darkest ]
                                , Background.color model.theme.colors.negativeLight
                                , Font.color model.theme.colors.lightest
                                , Font.size (model.theme |> Theme.scaled 5)
                                , pointer
                                , height fill
                                , Border.roundEach { topLeft = 0, bottomLeft = 0, topRight = 3, bottomRight = 3 }
                                ]
                                { onPress = Just <| Testing (DeleteTestCase fQName index)
                                , label = el [ centerX, centerY ] (text " 🗑 ")
                                }

                        myTooltip : String -> Element msg
                        myTooltip tooltipText =
                            if tooltipText == "" then
                                none

                            else
                                el
                                    [ Background.color model.theme.colors.darkest
                                    , Font.color model.theme.colors.lightest
                                    , padding (model.theme |> Theme.scaled -2)
                                    , model.theme |> Theme.borderRounded
                                    , Font.size model.theme.fontSize
                                    , Font.bold
                                    , Border.shadow
                                        { offset = ( 0, 3 ), blur = 6, size = 0, color = rgba 0 0 0 0.32 }
                                    ]
                                    (text tooltipText)

                        testRow : Int -> Int -> Int -> TestCase -> Element Msg
                        testRow columnIndex selfIndex maxIndex test =
                            let
                                loadTestCaseMsg : Msg
                                loadTestCaseMsg =
                                    Testing (LoadTestCase (List.map (\( name, _, tpe ) -> ( name, tpe )) inputTypes) test.inputs test.description selfIndex)

                                styles : List (Element.Attr () Msg)
                                styles =
                                    [ Background.color <| evaluate test
                                    , height fill
                                    , Border.widthXY 0 1
                                    , paddingXY (model.theme |> Theme.scaled -1) (model.theme |> Theme.scaled -5)
                                    , Border.color model.theme.colors.lightest
                                    , pointer
                                    , onClick loadTestCaseMsg
                                    , tooltip above (myTooltip test.description)
                                    ]

                                rowCell : Element Msg
                                rowCell =
                                    (Array.get columnIndex <| Array.fromList test.inputs) |> Maybe.withDefault Nothing |> Maybe.withDefault (Value.Unit ()) |> displayValue
                            in
                            -- first cell's left border should be rounded
                            if columnIndex == 0 then
                                el (styles ++ [ Border.roundEach { topLeft = 3, bottomLeft = 3, topRight = 0, bottomRight = 0 } ]) rowCell

                            else if columnIndex < maxIndex then
                                el styles rowCell
                                -- last cell's right border should be rounded, and should have the delete button

                            else
                                row [ width fill, height fill ]
                                    [ el (styles ++ [ paddingEach { right = model.theme |> Theme.scaled 7, left = 0, top = 0, bottom = 0 } ])
                                        (test.expectedOutput |> displayValue)
                                    , deleteButton selfIndex
                                    ]

                        columns : List (Element.IndexedColumn TestCase Msg)
                        columns =
                            let
                                maxIndex : Int
                                maxIndex =
                                    List.length inputNameList + 1

                                styles : List (Element.Attribute msg)
                                styles =
                                    [ paddingXY (model.theme |> Theme.scaled -2) (model.theme |> Theme.scaled -5), Background.color <| rgb 0.9 0.9 0.9, width fill ]
                            in
                            List.map
                                (\( columnIndex, columnName ) ->
                                    { header = ifThenElse (columnIndex == maxIndex) (el (Font.bold :: styles) <| Theme.ellipseText columnName) (el styles <| Theme.ellipseText columnName)
                                    , width = Element.shrink
                                    , view =
                                        \index test ->
                                            testRow columnIndex index maxIndex test
                                    }
                                )
                                (inputNameList ++ [ ( maxIndex, "exp. output" ) ])
                    in
                    Element.indexedTable
                        [ padding (model.theme |> Theme.scaled -2)
                        ]
                        { data = Array.toList listOfTestcases
                        , columns = columns
                        }
            in
            testsTable
    in
    case model.irState of
        IRLoaded ((Library packageName _ packageDef) as distribution) ->
            case model.homeState.selectedDefinition of
                Just selectedDefinition ->
                    case selectedDefinition of
                        Value ( moduleName, valueName ) ->
                            case packageDef.modules |> Dict.get moduleName of
                                Just acmoduledef ->
                                    acmoduledef.value.values
                                        |> Dict.get valueName
                                        |> Maybe.map .value
                                        |> Maybe.map .value
                                        |> Maybe.andThen
                                            (\valueDef ->
                                                let
                                                    fullyQualifiedName : ( PackageName, ModuleName, Name )
                                                    fullyQualifiedName =
                                                        ( packageName, moduleName, valueName )

                                                    inputs : List (Maybe RawValue)
                                                    inputs =
                                                        valueDef.inputTypes |> List.map (\( argName, _, _ ) -> Dict.get argName model.insightViewState.variables)

                                                    ir : IR
                                                    ir =
                                                        IR.fromDistribution distribution
                                                in
                                                Just <|
                                                    TabsComponent.view model.theme
                                                        { onSwitchTab = UI << SwitchTab
                                                        , activeTab = model.activeTabIndex
                                                        , tabs =
                                                            Array.fromList
                                                                [ { name = "Insight View"
                                                                  , content =
                                                                        column [ spacing (model.theme |> Theme.scaled 5), paddingXY (model.theme |> Theme.scaled 1) 0 ]
                                                                            [ SectionComponent.view model.theme
                                                                                { title = "Inputs"
                                                                                , onToggle = UI (ToggleSection 1)
                                                                                , isOpen = Set.member 1 model.openSections
                                                                                , content = viewArgumentEditors ir model.argStates valueDef.inputTypes
                                                                                }
                                                                            , SectionComponent.view model.theme
                                                                                { title = "Insight view"
                                                                                , onToggle = UI (ToggleSection 2)
                                                                                , isOpen = Set.member 2 model.openSections
                                                                                , content = el [ Theme.borderRounded model.theme, Border.width 1, Border.color model.theme.colors.gray ] <| ViewValue.viewDefinition (insightViewConfig ir) fullyQualifiedName valueDef
                                                                                }
                                                                            , SectionComponent.view model.theme
                                                                                { title = "Outputs"
                                                                                , onToggle = UI (ToggleSection 3)
                                                                                , isOpen = Set.member 3 model.openSections
                                                                                , content =
                                                                                    viewActualOutput
                                                                                        model.theme
                                                                                        ir
                                                                                        { description = "", expectedOutput = Value.toRawValue <| Value.Tuple () [], inputs = inputs }
                                                                                        fullyQualifiedName
                                                                                }
                                                                            , SectionComponent.view model.theme
                                                                                { title = "Test Cases"
                                                                                , onToggle = UI (ToggleSection 4)
                                                                                , isOpen = Set.member 4 model.openSections
                                                                                , content = scenarios fullyQualifiedName ir valueDef.inputTypes
                                                                                }
                                                                            ]
                                                                  }
                                                                , { name = "XRay View", content = XRayView.viewValueDefinition (XRayView.viewType <| pathToUrl) valueDef }
                                                                ]
                                                        }
                                            )
                                        |> Maybe.withDefault none

                                Nothing ->
                                    none

                        Type _ ->
                            none

                Nothing ->
                    none

        IRLoading ->
            none


initArgumentStates : IRState -> Maybe Definition -> InsightArgumentState
initArgumentStates irState maybeSelectedDefinition =
    case irState of
        IRLoaded ((Library _ _ packageDef) as distribution) ->
            case maybeSelectedDefinition of
                Just selectedDefinition ->
                    case selectedDefinition of
                        Value ( moduleName, valueName ) ->
                            case packageDef.modules |> Dict.get moduleName of
                                Just acmoduledef ->
                                    acmoduledef.value.values
                                        |> Dict.get valueName
                                        |> Maybe.map .value
                                        |> Maybe.map .value
                                        |> Maybe.andThen
                                            (\valueDef ->
                                                let
                                                    ir : IR
                                                    ir =
                                                        IR.fromDistribution distribution
                                                in
                                                Just <|
                                                    Dict.fromList
                                                        (valueDef.inputTypes
                                                            |> List.map
                                                                (\( argName, _, argType ) ->
                                                                    ( argName
                                                                    , ValueEditor.initEditorState ir argType Nothing
                                                                    )
                                                                )
                                                        )
                                            )
                                        |> Maybe.withDefault Dict.empty

                                Nothing ->
                                    Dict.empty

                        Type _ ->
                            Dict.empty

                Nothing ->
                    Dict.empty

        IRLoading ->
            Dict.empty


initInsightViewState : InsightArgumentState -> Morphir.Visual.Config.VisualState
initInsightViewState argState =
    { emptyVisualState
        | variables =
            argState
                |> Dict.map (\_ arg -> arg.lastValidValue |> Maybe.withDefault (Value.Unit ()))
    }


ifThenElse : Bool -> a -> a -> a
ifThenElse boolValue ifTrue ifFalse =
    if boolValue then
        ifTrue

    else
        ifFalse


urlFragmentToNodePath : String -> List Path
urlFragmentToNodePath f =
    let
        makeNodePath : String -> List Path -> List Path
        makeNodePath s l =
            case s of
                "" ->
                    l

                _ ->
                    makeNodePath (s |> String.split "." |> List.reverse |> List.drop 1 |> List.reverse |> String.join ".") (l ++ [ Path.fromString s ])
    in
    makeNodePath f []<|MERGE_RESOLUTION|>--- conflicted
+++ resolved
@@ -45,16 +45,10 @@
 import Element.Border as Border
 import Element.Events exposing (onClick)
 import Element.Font as Font
-import Element.Input exposing (labelAbove, labelHidden, placeholder)
+import Element.Input
 import Element.Keyed
 import FontAwesome.Styles as Icon
-<<<<<<< HEAD
 import Http exposing (emptyBody, jsonBody)
-=======
-import Html exposing (input)
-import Html.Attributes exposing (name)
-import Http exposing (Error(..), emptyBody, jsonBody)
->>>>>>> d6a5e499
 import Morphir.Correctness.Codec exposing (decodeTestSuite, encodeTestSuite)
 import Morphir.Correctness.Test exposing (TestCase, TestSuite)
 import Morphir.CustomAttribute.Codec exposing (decodeAttributes, decodeCustomAttributeData, encodeAttributeData)
@@ -62,7 +56,7 @@
 import Morphir.IR as IR exposing (IR)
 import Morphir.IR.Distribution exposing (Distribution(..))
 import Morphir.IR.Distribution.Codec as DistributionCodec
-import Morphir.IR.FQName as FQName exposing (FQName)
+import Morphir.IR.FQName exposing (FQName)
 import Morphir.IR.Module as Module exposing (ModuleName)
 import Morphir.IR.Name as Name exposing (Name)
 import Morphir.IR.NodeId exposing (NodeID(..))
@@ -130,7 +124,6 @@
     , homeState : HomeState
     , repo : Repo
     , insightViewState : Morphir.Visual.Config.VisualState
-    , definitionDisplayType : DisplayType
     , argStates : InsightArgumentState
     , expandedValues : Dict ( FQName, Name ) (Value.Definition () (Type ()))
     , customAttributes : CustomAttributeInfo
@@ -164,11 +157,6 @@
     , showTypes : Bool
     , moduleClicked : String
     }
-
-
-type DisplayType
-    = XRayView
-    | InsightView
 
 
 type alias ModelUpdate =
@@ -215,7 +203,6 @@
                 }
             , repo = Repo.empty []
             , insightViewState = emptyVisualState
-            , definitionDisplayType = InsightView
             , argStates = Dict.empty
             , expandedValues = Dict.empty
             , customAttributes = Dict.empty
@@ -1068,47 +1055,6 @@
             , paddingXY (model.theme |> Theme.scaled 3) (model.theme |> Theme.scaled -1)
             ]
 
-        viewAttributeValues : NodeID -> Element Msg
-        viewAttributeValues node =
-            let
-                attributeToEditors : Element Msg
-                attributeToEditors =
-                    model.customAttributes
-                        |> Dict.toList
-                        |> List.map
-                            (\( attrId, attrDetail ) ->
-                                let
-                                    irValue : Maybe (Value () ())
-                                    irValue =
-                                        attrDetail.data
-                                            |> SDKDict.get node
-                                            |> Maybe.map
-                                                (\iRvalue -> iRvalue)
-
-                                    nodeDetail : AttrValueDetail
-                                    nodeDetail =
-                                        { attrId = attrId, nodeId = node }
-                                in
-                                ( Name.fromString attrDetail.displayName
-                                , ValueEditor.view model.theme
-                                    (IR.fromDistribution attrDetail.iR)
-                                    (Type.Reference () attrDetail.entryPoint [])
-                                    (Attribute << ValueUpdated nodeDetail)
-                                    (model.attributeStates
-                                        |> SDKDict.get nodeDetail
-                                        |> Maybe.withDefault
-                                            (ValueEditor.initEditorState (IR.fromDistribution attrDetail.iR)
-                                                (Type.Reference () attrDetail.entryPoint [])
-                                                irValue
-                                            )
-                                    )
-                                )
-                            )
-                        |> FieldList.view
-            in
-            column [ spacing (model.theme |> Theme.scaled 5) ]
-                [ el [ Font.bold, Font.underline ] (text "Custom Attributes"), attributeToEditors ]
-
         -- Display a single selected definition on the ui
         viewDefinition : Maybe Definition -> Element Msg
         viewDefinition maybeSelectedDefinition =
@@ -1124,15 +1070,8 @@
                                             |> Dict.get valueName
                                             |> Maybe.map
                                                 (\valueDef ->
-                                                    let
-                                                        fullyQualifiedName : ( PackageName, ModuleName, Name )
-                                                        fullyQualifiedName =
-                                                            ( packageName, moduleName, valueName )
-                                                    in
                                                     column []
                                                         [ viewValue model.theme moduleName valueName valueDef.value.value valueDef.value.doc
-                                                        , row [ width fill, height fill, spacing (model.theme |> Theme.scaled 8), paddingEach { left = model.theme |> Theme.scaled 2, top = 0, right = model.theme |> Theme.scaled 2, bottom = 0 } ]
-                                                            [ viewAttributeValues (ValueID fullyQualifiedName) ]
                                                         ]
                                                 )
                                     )
@@ -1961,6 +1900,47 @@
                                                     ir : IR
                                                     ir =
                                                         IR.fromDistribution distribution
+
+                                                    viewAttributeValues : NodeID -> Element Msg
+                                                    viewAttributeValues node =
+                                                        let
+                                                            attributeToEditors : Element Msg
+                                                            attributeToEditors =
+                                                                model.customAttributes
+                                                                    |> Dict.toList
+                                                                    |> List.map
+                                                                        (\( attrId, attrDetail ) ->
+                                                                            let
+                                                                                irValue : Maybe (Value () ())
+                                                                                irValue =
+                                                                                    attrDetail.data
+                                                                                        |> SDKDict.get node
+                                                                                        |> Maybe.map
+                                                                                            (\iRvalue -> iRvalue)
+
+                                                                                nodeDetail : AttrValueDetail
+                                                                                nodeDetail =
+                                                                                    { attrId = attrId, nodeId = node }
+                                                                            in
+                                                                            ( Name.fromString attrDetail.displayName
+                                                                            , ValueEditor.view model.theme
+                                                                                (IR.fromDistribution attrDetail.iR)
+                                                                                (Type.Reference () attrDetail.entryPoint [])
+                                                                                (Attribute << ValueUpdated nodeDetail)
+                                                                                (model.attributeStates
+                                                                                    |> SDKDict.get nodeDetail
+                                                                                    |> Maybe.withDefault
+                                                                                        (ValueEditor.initEditorState (IR.fromDistribution attrDetail.iR)
+                                                                                            (Type.Reference () attrDetail.entryPoint [])
+                                                                                            irValue
+                                                                                        )
+                                                                                )
+                                                                            )
+                                                                        )
+                                                                    |> FieldList.view
+                                                        in
+                                                        column [ spacing (model.theme |> Theme.scaled 5) ]
+                                                            [ attributeToEditors ]
                                                 in
                                                 Just <|
                                                     TabsComponent.view model.theme
@@ -2003,6 +1983,28 @@
                                                                             ]
                                                                   }
                                                                 , { name = "XRay View", content = XRayView.viewValueDefinition (XRayView.viewType <| pathToUrl) valueDef }
+                                                                , { name = "Custom Attributes"
+                                                                  , content =
+                                                                        row
+                                                                            [ width fill
+                                                                            , height fill
+                                                                            , spacing
+                                                                                (model.theme
+                                                                                    |> Theme.scaled 8
+                                                                                )
+                                                                            , paddingEach
+                                                                                { left =
+                                                                                    model.theme
+                                                                                        |> Theme.scaled 2
+                                                                                , top = 0
+                                                                                , right =
+                                                                                    model.theme
+                                                                                        |> Theme.scaled 2
+                                                                                , bottom = 0
+                                                                                }
+                                                                            ]
+                                                                            [ viewAttributeValues (ValueID fullyQualifiedName) ]
+                                                                  }
                                                                 ]
                                                         }
                                             )
