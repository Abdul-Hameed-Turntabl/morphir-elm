module Morphir.Web.MultiaryDecisionTreeTest exposing (..)

import Browser
import Dict exposing (Dict, values)
import Element exposing (Color, Element, rgb)
import Html exposing (Html, button, label, map, option, select)
import Html.Attributes exposing (class, disabled, for, id, selected, value)
import Html.Events exposing (onClick, onInput)
import List exposing (drop, head, tail, take)
import Maybe exposing (withDefault)
import Morphir.IR.Literal exposing (Literal(..))
import Morphir.IR.Name as Name exposing (Name)
import Morphir.IR.Value as Value exposing (Pattern(..), RawValue, Value(..))
import Morphir.Value.Interpreter as Interpreter
import Morphir.Visual.ViewPattern as ViewPattern
<<<<<<< HEAD
import String exposing (fromInt)
=======
import String exposing (fromInt, join, length, split)
>>>>>>> 6f4b877f
import Tree as Tree
import TreeView as TreeView
import Tuple


t =
    Element.text



--text = Html.Styled.text
--load ir and figure out what to show
-- reading an ir and selecting the function in it to visualize
-- scratch view value integration
-- use example data structures to feed
-- replace piece with hand written ir and function that turns it into ha
-- still hard coded examples
-- hard coding if then els eand pattern match
-- translate back into ir version of that
-- we have these examples
-- piece that turns ir into data strcutre
-- Value.IfThenElse () (var "isFoo") (var "Yes") (var "No")
-- Value.PatternMatch () (var "isFoo") List
-- define data type for values we put into tree node


type alias NodeData =
    { uid : String
    , subject : String
    , pattern : Maybe (Pattern ())
    }


getLabel : Maybe (Pattern ()) -> String
getLabel maybeLabel =
    case maybeLabel of
        Just label ->
            ViewPattern.patternAsText label ++ " - "

        Nothing ->
            ""


evaluateHighlight : String -> Pattern () -> Bool
evaluateHighlight value pattern =
    let
        variables : Dict Name RawValue
        variables =
            convertToDict
                (Dict.fromList
                    [ ( "Classify By Position Type", "_" )
                    , ( "Is Central Bank", "Cash" )
                    , ( "Is Segregated Cash", "True" )
                    , ( "Classify By Counter Party ID", "False" )
                    , ( "1.A.3.1", "FRD" )
                    ]
                )

        evaluation : Maybe.Maybe RawValue
        evaluation =
            variables |> Dict.get (Name.fromString value)
    in
    case evaluation of
        Just val ->
            case Interpreter.matchPattern pattern val of
                Ok _ ->
                    True

                Err _ ->
                    False

        Nothing ->
            False



-- define a function to calculate the text representation of a node


nodeLabel : Tree.Node NodeData -> String
nodeLabel n =
    case n of
        Tree.Node node ->
            getLabel node.data.pattern ++ node.data.subject



-- define another function to calculate the uid of a node
-- define another function to calculate the uid of a node
--nodeUid : Tree.Node NodeData -> TreeView.NodeUid String
--nodeUid n =
--    case n of
--        Tree.Node node -> TreeView.NodeUid node.data.uid
-- walk through wire frame
-- confused why top level doesnt have anything corresponding


initialModel : () -> ( Model, Cmd Msg )
initialModel () =
    let
        rootNodes =
            listToNode
                [ Value.patternMatch ()
                    (Value.Variable () (Name.fromString "Classify By Position Type"))
                    [ ( Value.LiteralPattern () (StringLiteral "Cash")
                      , Value.IfThenElse ()
                            (Value.Variable () (Name.fromString "Is Central Bank"))
                            (Value.IfThenElse ()
                                (Value.Variable () (Name.fromString "Is Segregated Cash"))
                                (Value.PatternMatch ()
                                    (Value.Variable () (Name.fromString "Classify By Counter Party ID"))
                                    [ ( Value.LiteralPattern () (StringLiteral "FRD"), Value.Variable () [ "1.A.4.1" ] )
                                    , ( Value.LiteralPattern () (StringLiteral "BOE"), Value.Variable () [ "1.A.4.2" ] )
                                    , ( Value.LiteralPattern () (StringLiteral "SNB"), Value.Variable () [ "1.A.4.3" ] )
                                    , ( Value.LiteralPattern () (StringLiteral "ECB"), Value.Variable () [ "1.A.4.4" ] )
                                    , ( Value.LiteralPattern () (StringLiteral "BOI"), Value.Variable () [ "1.A.4.5" ] )
                                    , ( Value.LiteralPattern () (StringLiteral "RBA"), Value.Variable () [ "1.A.4.6" ] )
                                    , ( Value.LiteralPattern () (StringLiteral "BOC"), Value.Variable () [ "1.A.4.7" ] )
                                    , ( Value.LiteralPattern () (StringLiteral "Others"), Value.Variable () [ "1.A.4.8" ] )
                                    ]
                                )
                                (Value.PatternMatch ()
                                    (Value.Variable () (Name.fromString "Classify By Counter Party ID"))
                                    [ ( Value.LiteralPattern () (StringLiteral "FRD"), Value.Variable () [ "1.A.3.1" ] )
                                    , ( Value.LiteralPattern () (StringLiteral "BOE"), Value.Variable () [ "1.A.3.2" ] )
                                    , ( Value.LiteralPattern () (StringLiteral "SNB"), Value.Variable () [ "1.A.3.3" ] )
                                    , ( Value.LiteralPattern () (StringLiteral "ECB"), Value.Variable () [ "1.A.3.4" ] )
                                    , ( Value.LiteralPattern () (StringLiteral "BOI"), Value.Variable () [ "1.A.3.5" ] )
                                    , ( Value.LiteralPattern () (StringLiteral "RBA"), Value.Variable () [ "1.A.3.6" ] )
                                    , ( Value.LiteralPattern () (StringLiteral "BOC"), Value.Variable () [ "1.A.3.7" ] )
                                    , ( Value.LiteralPattern () (StringLiteral "Others"), Value.Variable () [ "1.A.3.8" ] )
                                    ]
                                )
                            )
                            (Value.IfThenElse ()
                                (Value.Variable () (Name.fromString "Is On Shore"))
                                (Value.IfThenElse ()
                                    (Value.Variable () [ "Is NetUsd Amount Negative" ])
                                    (Value.Variable () [ "O.W.9" ])
                                    (Value.IfThenElse ()
                                        (Value.Variable () [ "Is Feed44 and CostCenter Not 5C55" ])
                                        (Value.Variable () [ "1.U.1" ])
                                        (Value.Variable () [ "1.U.4" ])
                                    )
                                )
                                (Value.IfThenElse ()
                                    (Value.Variable () [ "Is NetUsd Amount Negative" ])
                                    (Value.Variable () [ "O.W.10" ])
                                    --
                                    (Value.IfThenElse ()
                                        (Value.Variable () [ "Is Feed44 and CostCenter Not 5C55" ])
                                        (Value.Variable () [ "1.U.2" ])
                                        (Value.Variable () [ "1.U.4" ])
                                    )
                                 --
                                )
                            )
                      )
                    , ( Value.LiteralPattern () (StringLiteral "Inventory"), Value.Unit () )
                    , ( Value.LiteralPattern () (StringLiteral "Pending Trades"), Value.Unit () )
                    ]
                ]
    in
    ( { rootNodes = rootNodes
      , dict = Dict.empty
      , treeModel = TreeView.initializeModel2 configuration rootNodes
      , selectedNode = Nothing
      }
    , Cmd.none
    )



-- initialize the TreeView model


type alias Model =
    { rootNodes : List (Tree.Node NodeData)
    , treeModel : TreeView.Model NodeData String NodeDataMsg (Maybe NodeData)
    , selectedNode : Maybe NodeData
    , dict : Dict String String
    }


nodeUidOf : Tree.Node NodeData -> TreeView.NodeUid String
nodeUidOf n =
    case n of
        Tree.Node node ->
            TreeView.NodeUid node.data.uid



--construct a configuration for your tree view


configuration : TreeView.Configuration2 NodeData String NodeDataMsg (Maybe NodeData)
configuration =
    TreeView.Configuration2 nodeUidOf viewNodeData TreeView.defaultCssClasses



-- otherwise interact with your tree view in the usual TEA manner


type Msg
    = TreeViewMsg (TreeView.Msg2 String NodeDataMsg)
    | SetDictValue String
    | SetDictValueErase String
    | SetRoot String
    | SetBank String
    | SetSegCash String
    | SetCode String
    | SetShore String
    | SetNegative String
    | SetFeed String
    | RedoTree


update : Msg -> Model -> ( Model, Cmd Msg )
update message model =
    case message of
        SetDictValueErase s1 ->
            let
                --Debug.log ("TESTSTUFF: " ++ join ":" (split "/" s1))
                newList =
                    split "/" s1

                newKey =
                    join "" (take 1 newList)

                newValue =
                    join "" (drop 1 newList)

                newDict1 =
                    Dict.insert newKey newValue Dict.empty
            in
            ( { model | dict = newDict1 }, Cmd.none )

        SetDictValue s1 ->
            let
                --Debug.log ("TESTSTUFF: " ++ join ":" (split "/" s1))
                newList =
                    split "/" s1

                newKey =
                    join "" (take 1 newList)

                newValue =
                    join "" (drop 1 newList)

                newDict1 =
                    Dict.insert newKey newValue model.dict
            in
            ( { model | dict = newDict1 }, Cmd.none )

        SetBank s1 ->
            let
                newDict1 =
                    Dict.insert "Is Central Bank" s1 model.dict

                newDict2 =
                    Dict.remove "Is Segregated Cash" newDict1

                newDict3 =
                    Dict.remove "Classify By Counter Party ID" newDict2

                newDict4 =
                    Dict.remove "Is On Shore" newDict3

                newDict5 =
                    Dict.remove "Is NetUsd Amount Negative" newDict4

                newDict6 =
                    Dict.remove "Is Feed44 and CostCenter Not 5C55" newDict5
            in
            ( { model | dict = newDict6 }, Cmd.none )

        SetSegCash s1 ->
            ( { model | dict = Dict.insert "Is Segregated Cash" s1 model.dict }, Cmd.none )

        SetCode s1 ->
            --do the same with classify by counter party ID.
            --find a way to send the key as well as the value
            ( { model | dict = Dict.insert "Classify By Counter Party ID" s1 model.dict }, Cmd.none )

        SetShore s1 ->
            ( { model | dict = Dict.insert "Is On Shore" s1 model.dict }, Cmd.none )

        SetNegative s1 ->
            let
                newDict =
                    Dict.insert "Is NetUsd Amount Negative" s1 model.dict

                newDict1 =
                    Dict.remove "Is Feed44 and CostCenter Not 5C55" newDict
            in
            ( { model | dict = newDict1 }, Cmd.none )

        SetFeed s1 ->
            ( { model | dict = Dict.insert "Is Feed44 and CostCenter Not 5C55" s1 model.dict }, Cmd.none )

        RedoTree ->
            ( { model | treeModel = TreeView.initializeModel2 (configuration2 model) model.rootNodes }, Cmd.none )

        _ ->
            let
                treeModel =
                    case message of
                        TreeViewMsg tvMsg ->
                            TreeView.update2 tvMsg model.treeModel

                        _ ->
                            model.treeModel

                selectedNode =
                    TreeView.getSelected treeModel |> Maybe.map .node |> Maybe.map Tree.dataOf
            in
            ( { model
                | treeModel = treeModel
                , selectedNode = selectedNode
              }
            , Cmd.none
            )



--
--overColor : Color
--overColor =
--    rgb 0.9 0.9 0.1


white : Color
white =
    rgb 1 1 1


selectedNodeDetails : Model -> Html Msg
selectedNodeDetails model =
    let
        selectedDetails =
            Maybe.map (\nodeData -> nodeData.uid ++ ": " ++ nodeData.subject) model.selectedNode
                |> Maybe.withDefault "(nothing selected)"
    in
    Html.div
        []
        [ Html.text selectedDetails
        ]



-- avilitiy to view tree
--key is branches, value is string for case or True/False for if else


view : Model -> Html.Html Msg
view model =
    Html.div
        [ id "top-level" ]
        [ dropdowns model
        , selectedNodeDetails model
        , map TreeViewMsg (TreeView.view2 model.selectedNode model.treeModel)
        ]


main =
    Browser.element
        { init = initialModel
        , view = view
        , update = update
        , subscriptions = subscriptions
        }



--idea is to make values equal to the key/value for dict and split on /


dropdowns : Model -> Html.Html Msg
dropdowns model =
    Html.div []
        [ Html.text (join "--------------" (List.map2 (\x y -> x ++ ":" ++ y) (Dict.keys model.dict) (Dict.values model.dict)))
        , Html.div [ id "all-dropdowns" ]
            [ label [ for "cash-select" ] [ Html.text "Choose a type: " ]
            , select [ id "cash-select", onInput SetDictValueErase, class "dropdown" ]
                [ option [ value "", disabled True, selected True ] [ Html.text "Type" ]
                , option [ value "Is Central Bank/Cash" ] [ Html.text "Cash" ]
                , option [ value "/Inventory" ] [ Html.text "Inventory" ]
                , option [ value "/Pending Trades" ] [ Html.text "Pending Trades" ]
                ]
            , label [ for "central-bank-select" ] [ Html.text "Choose a bank: " ]
            , select [ id "central-bank-select", onInput SetDictValue, class "dropdown" ]
                [ option [ value "", disabled True, selected True ] [ Html.text "Is Central Bank" ]
                , option [ value "Is Segregated Cash/True" ] [ Html.text "Yes" ]
                , option [ value "Is On Shore/False" ] [ Html.text "No" ]
                ]
            , Html.div [ id "central-bank-yes-child" ]
                [ label [ for "seg-cash-select" ] [ Html.text "Choose T/F: " ]
                , select [ id "seg-cash-select", onInput SetDictValue, class "dropdown" ]
                    [ option [ value "", disabled True, selected True ] [ Html.text "Is Segregated Cash" ]
                    , option [ value "Classify By Counter Party ID/True" ] [ Html.text "Yes" ]
                    , option [ value "Classify By Counter Party ID/False" ] [ Html.text "No" ]
                    ]

                --will have to add another dropdown here for the other codes, based on answer of previous
                , label [ for "code-select" ] [ Html.text "Choose a code " ]
                , select [ id "code-select", onInput SetDictValue, class "dropdown" ]
                    [ option [ value "", disabled True, selected True ] [ Html.text "Classify By Counter Party ID" ]
                    , option [ value "1.A.4.1/FRD" ] [ Html.text "FRD" ]
                    , option [ value "1.A.4.2/BOE" ] [ Html.text "BOE" ]
                    , option [ value "1.A.4.3/SNB" ] [ Html.text "SNB" ]
                    , option [ value "1.A.4.4/ECB" ] [ Html.text "ECB" ]
                    , option [ value "1.A.4.5/BOJ" ] [ Html.text "BOJ" ]
                    , option [ value "1.A.4.6/RBA" ] [ Html.text "RBA" ]
                    , option [ value "1.A.4.7/BOC" ] [ Html.text "BOC" ]
                    , option [ value "1.A.4.8/other" ] [ Html.text "other" ]
                    ]
                ]
            , Html.div [ id "central-bank-no-child" ]
                [ label [ for "on-shore-select" ] [ Html.text "Choose T/F: " ]
                , select [ id "on-shore-select", onInput SetShore, class "dropdown" ]
                    [ option [ value "", disabled True, selected True ] [ Html.text "Is On Shore" ]
                    , option [ value "Is NetUsd Amount Negative/True" ] [ Html.text "Yes" ]
                    , option [ value "Is NetUsd Amount Negative/False" ] [ Html.text "No" ]
                    ]

                --need another branch here
                , label [ for "negative-select" ] [ Html.text "Choose T/F: " ]
                , select [ id "negative-select", onInput SetNegative, class "dropdown" ]
                    [ option [ value "", disabled True, selected True ] [ Html.text "Is NetUsd Amount Negative" ]
                    , option [ value "O.W.9/True" ] [ Html.text "Yes" ]
                    , option [ value "Is Feed44 and CostCenter Not 5C55/False" ] [ Html.text "No" ]
                    ]
                , Html.div [ id "negative-no-child" ]
                    [ label [ for "negative-no-child-select" ] [ Html.text "Choose T/F: " ]
                    , select [ id "negative-no-child-select", onInput SetFeed, class "dropdown" ]
                        [ option [ value "", disabled True, selected True ] [ Html.text "Is Feed44 and CostCenter Not 5C55" ]
                        , option [ value "1.U.1/True" ] [ Html.text "Yes" ]
                        , option [ value "1.U.4/False" ] [ Html.text "No" ]
                        ]
                    ]
                ]
            ]
        , button [ id "hide-button" ] [ Html.text "Hide Selections " ]
        , button [ id "tree-button", onClick RedoTree ] [ Html.text "Show me da monay" ]
        ]



--construct a configuration for your tree view
-- if (or when) you want the tree view to navigate up/down between visible nodes and expand/collapse nodes on arrow key presse


subscriptions : Model -> Sub Msg
subscriptions model =
    Sub.map TreeViewMsg (TreeView.subscriptions2 model.treeModel)


toMaybeList : List ( Pattern (), Value () () ) -> List ( Maybe (Pattern ()), Value () () )
toMaybeList list =
    let
        patterns =
            List.map Tuple.first list

        maybePatterns =
            List.map Just patterns

        values =
            List.map Tuple.second list
    in
    List.map2 Tuple.pair maybePatterns values


listToNode : List (Value () ()) -> List (Tree.Node NodeData)
listToNode values =
    let
        uids =
            List.range 1 (List.length values)
    in
    List.map2 toTranslate values uids


toTranslate : Value () () -> Int -> Tree.Node NodeData
toTranslate value uid =
    translation ( Nothing, value ) (fromInt uid)


translation : ( Maybe (Pattern ()), Value () () ) -> String -> Tree.Node NodeData
translation ( pattern, value ) uid =
    case value of
        Value.IfThenElse _ condition thenBranch elseBranch ->
            let
                data =
                    NodeData uid (Value.toString condition) pattern

                uids =
                    createUIDS 2 uid

                list =
                    [ ( Just (Value.LiteralPattern () (BoolLiteral True)), thenBranch ), ( Just (Value.LiteralPattern () (BoolLiteral False)), elseBranch ) ]

                children : List (Tree.Node NodeData)
                children =
                    List.map2 translation list uids
            in
            Tree.Node
                { data = data
                , children = children
                }

        Value.PatternMatch tpe param patterns ->
            let
                data =
                    NodeData uid (Value.toString param) pattern

                maybePatterns =
                    toMaybeList patterns

                uids =
                    createUIDS (List.length maybePatterns) uid

                children : List (Tree.Node NodeData)
                children =
                    List.map2 translation maybePatterns uids
            in
            Tree.Node
                { data = data
                , children = children
                }

        _ ->
            Tree.Node { data = NodeData uid (Value.toString value) pattern, children = [] }


createUIDS : Int -> String -> List String
createUIDS range currentUID =
    let
        intRange =
            List.range 1 range

        stringRange =
            List.map fromInt intRange

        appender int =
            String.append (currentUID ++ ".") int
    in
    List.map appender stringRange


type NodeDataMsg
    = EditContent String String -- uid content



-- evaluate condition
-- variable dictionary --> interpreter looks up to get corresponding value
-- all it will do is dictionary look up
-- in real world those will be functions --> business logic
-- type as a variable -->
-- type and currenctly selected drop down


convertToDict : Dict String String -> Dict Name (Value ta ())
convertToDict dict =
    let
        dictList =
            Dict.toList dict
    in
    Dict.fromList (List.map convertToDictHelper dictList)


convertToDictHelper : ( String, String ) -> ( Name, Value ta () )
convertToDictHelper ( k, v ) =
    case v of
        "True" ->
            ( Name.fromString k, Value.Literal () (BoolLiteral True) )

        "False" ->
            ( Name.fromString k, Value.Literal () (BoolLiteral False) )

        _ ->
            ( Name.fromString k, Value.Literal () (StringLiteral v) )


viewNodeData : Maybe NodeData -> Tree.Node NodeData -> Html.Html NodeDataMsg
viewNodeData selectedNode node =
    let
        nodeData =
            Tree.dataOf node

<<<<<<< HEAD
=======
        --dict =
        --    Dict.fromList
        --        [ ( Name.fromString "Classify By Position Type", Value.Literal () (StringLiteral "Cash") )
        --        , ( Name.fromString "Is Central Bank", Value.Literal () (BoolLiteral True) )
        --        , ( Name.fromString "Is Segregated Cash", Value.Literal () (BoolLiteral True) )
        --        , ( Name.fromString "Classify By Counter Party ID", Value.Literal () (StringLiteral "FRD") )
        --        ]
        dict2 =
            convertToDict
                (Dict.fromList
                    --subject, pattern
                    --[ ( "Classify By Position Type", "sakdnajdbaj" )
                    --, ( "Is Central Bank", "Cash" )
                    --, ( "Is Segregated Cash", "True" )
                    --, ( "Classify By Counter Party ID", "True" )
                    --, ( "1.A.4.1", "FRD" )
                    --]
                    []
                )

        --[]
        selected =
            selectedNode
                |> Maybe.map (\sN -> nodeData.uid == sN.uid)
                |> Maybe.withDefault False

>>>>>>> 6f4b877f
        highlight =
            evaluateHighlight
                nodeData.subject
                (withDefault (WildcardPattern ()) nodeData.pattern)
<<<<<<< HEAD
=======
                --|> Debug.log ("Stuff: " ++ nodeData.subject)
                |> Debug.log ("pattern: " ++ getLabel nodeData.pattern ++ " subject: " ++ nodeData.subject)
    in
    if highlight then
        Html.text (getLabel nodeData.pattern ++ nodeData.subject ++ "  Highlight")
        --|> Debug.log dict

    else
        Html.text (getLabel nodeData.pattern ++ nodeData.subject)


viewNodeData2 : Model -> Maybe NodeData -> Tree.Node NodeData -> Html.Html NodeDataMsg
viewNodeData2 model selectedNode node =
    let
        nodeData =
            Tree.dataOf node

        --dict =
        --    Dict.fromList
        --        [ ( Name.fromString "Classify By Position Type", Value.Literal () (StringLiteral "Cash") )
        --        , ( Name.fromString "Is Central Bank", Value.Literal () (BoolLiteral True) )
        --        , ( Name.fromString "Is Segregated Cash", Value.Literal () (BoolLiteral True) )
        --        , ( Name.fromString "Classify By Counter Party ID", Value.Literal () (StringLiteral "FRD") )
        --        ]
        dict2 =
            --pass in my dict, changes it to tuples i guess
            convertToDict
                (Dict.fromList
                    --subject, pattern
                    --[ ( "Classify By Position Type", "sakdnajdbaj" )
                    --, ( "Is Central Bank", "Cash" )
                    --, ( "Is Segregated Cash", "True" )
                    --, ( "Classify By Counter Party ID", "True" )
                    --, ( "1.A.4.1", "FRD" )
                    --]
                    (List.append
                        [ ( "Classify By Position Type", "sakdnajdbaj" ) ]
                        (List.map2 Tuple.pair (Dict.keys model.dict) (Dict.values model.dict))
                    )
                )

        --[]
        selected =
            selectedNode
                |> Maybe.map (\sN -> nodeData.uid == sN.uid)
                |> Maybe.withDefault False

        highlight =
            evaluateHighlight dict2
                nodeData.subject
                --correctPath
                (withDefault (WildcardPattern ()) nodeData.pattern)
                --|> Debug.log ("Stuff: " ++ nodeData.subject)
                |> Debug.log ("pattern: " ++ getLabel nodeData.pattern ++ " subject: " ++ nodeData.subject)
>>>>>>> 6f4b877f
    in
    if highlight then
        Html.div
            [ class "highlighted-node"
            ]
            [ Html.text (nodeLabel node)
            ]

    else
<<<<<<< HEAD
        Html.text (nodeLabel node)
=======
        Html.text (getLabel nodeData.pattern ++ nodeData.subject)


configuration2 : Model -> TreeView.Configuration2 NodeData String NodeDataMsg (Maybe NodeData)
configuration2 model =
    TreeView.Configuration2 nodeUidOf (viewNodeData2 model) TreeView.defaultCssClasses
>>>>>>> 6f4b877f
<|MERGE_RESOLUTION|>--- conflicted
+++ resolved
@@ -13,11 +13,7 @@
 import Morphir.IR.Value as Value exposing (Pattern(..), RawValue, Value(..))
 import Morphir.Value.Interpreter as Interpreter
 import Morphir.Visual.ViewPattern as ViewPattern
-<<<<<<< HEAD
-import String exposing (fromInt)
-=======
-import String exposing (fromInt, join, length, split)
->>>>>>> 6f4b877f
+import String exposing (fromInt, join, split)
 import Tree as Tree
 import TreeView as TreeView
 import Tuple
@@ -61,21 +57,9 @@
             ""
 
 
-evaluateHighlight : String -> Pattern () -> Bool
-evaluateHighlight value pattern =
-    let
-        variables : Dict Name RawValue
-        variables =
-            convertToDict
-                (Dict.fromList
-                    [ ( "Classify By Position Type", "_" )
-                    , ( "Is Central Bank", "Cash" )
-                    , ( "Is Segregated Cash", "True" )
-                    , ( "Classify By Counter Party ID", "False" )
-                    , ( "1.A.3.1", "FRD" )
-                    ]
-                )
-
+evaluateHighlight : Dict Name RawValue -> String -> Pattern () -> Bool
+evaluateHighlight variables value pattern =
+    let
         evaluation : Maybe.Maybe RawValue
         evaluation =
             variables |> Dict.get (Name.fromString value)
@@ -608,8 +592,6 @@
         nodeData =
             Tree.dataOf node
 
-<<<<<<< HEAD
-=======
         --dict =
         --    Dict.fromList
         --        [ ( Name.fromString "Classify By Position Type", Value.Literal () (StringLiteral "Cash") )
@@ -620,13 +602,6 @@
         dict2 =
             convertToDict
                 (Dict.fromList
-                    --subject, pattern
-                    --[ ( "Classify By Position Type", "sakdnajdbaj" )
-                    --, ( "Is Central Bank", "Cash" )
-                    --, ( "Is Segregated Cash", "True" )
-                    --, ( "Classify By Counter Party ID", "True" )
-                    --, ( "1.A.4.1", "FRD" )
-                    --]
                     []
                 )
 
@@ -636,22 +611,22 @@
                 |> Maybe.map (\sN -> nodeData.uid == sN.uid)
                 |> Maybe.withDefault False
 
->>>>>>> 6f4b877f
         highlight =
-            evaluateHighlight
+            evaluateHighlight dict2
                 nodeData.subject
                 (withDefault (WildcardPattern ()) nodeData.pattern)
-<<<<<<< HEAD
-=======
                 --|> Debug.log ("Stuff: " ++ nodeData.subject)
                 |> Debug.log ("pattern: " ++ getLabel nodeData.pattern ++ " subject: " ++ nodeData.subject)
     in
     if highlight then
-        Html.text (getLabel nodeData.pattern ++ nodeData.subject ++ "  Highlight")
-        --|> Debug.log dict
+        Html.div
+            [ class "highlighted-node"
+            ]
+            [ Html.text (nodeLabel node)
+            ]
 
     else
-        Html.text (getLabel nodeData.pattern ++ nodeData.subject)
+        Html.text (nodeLabel node)
 
 
 viewNodeData2 : Model -> Maybe NodeData -> Tree.Node NodeData -> Html.Html NodeDataMsg
@@ -697,7 +672,6 @@
                 (withDefault (WildcardPattern ()) nodeData.pattern)
                 --|> Debug.log ("Stuff: " ++ nodeData.subject)
                 |> Debug.log ("pattern: " ++ getLabel nodeData.pattern ++ " subject: " ++ nodeData.subject)
->>>>>>> 6f4b877f
     in
     if highlight then
         Html.div
@@ -707,13 +681,9 @@
             ]
 
     else
-<<<<<<< HEAD
         Html.text (nodeLabel node)
-=======
-        Html.text (getLabel nodeData.pattern ++ nodeData.subject)
 
 
 configuration2 : Model -> TreeView.Configuration2 NodeData String NodeDataMsg (Maybe NodeData)
 configuration2 model =
-    TreeView.Configuration2 nodeUidOf (viewNodeData2 model) TreeView.defaultCssClasses
->>>>>>> 6f4b877f
+    TreeView.Configuration2 nodeUidOf (viewNodeData2 model) TreeView.defaultCssClasses