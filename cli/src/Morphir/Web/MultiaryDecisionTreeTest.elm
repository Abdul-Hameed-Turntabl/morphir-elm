--- conflicted
+++ resolved
@@ -2,12 +2,8 @@
 
 import Browser
 import Dict exposing (Dict, values)
-<<<<<<< HEAD
 import Element exposing (Color, Element, rgb)
 import Html exposing (Html, button, label, map, option, select)
-=======
-import Html exposing (Html, a, button, label, map, option, select)
->>>>>>> 2924337a
 import Html.Attributes exposing (class, disabled, for, id, selected, value)
 import Html.Events exposing (onClick, onInput)
 import List exposing (drop, head, tail, take)
@@ -19,7 +15,6 @@
 import String exposing (fromInt, join, split)
 import Tree as Tree
 import TreeView as TreeView
-<<<<<<< HEAD
 import Tuple
 
 
@@ -29,8 +24,6 @@
 
 
 -- Data type to represent condition and pattern of each node.
-=======
->>>>>>> 2924337a
 
 
 type alias NodeData =
@@ -73,13 +66,10 @@
             False
 
 
-<<<<<<< HEAD
 
 -- Text representation of a node
 
 
-=======
->>>>>>> 2924337a
 nodeLabel : Tree.Node NodeData -> String
 nodeLabel n =
     case n of
@@ -87,19 +77,15 @@
             getLabel node.data.pattern ++ node.data.subject
 
 
-<<<<<<< HEAD
 
 -- Takes IR and creates a tree of nodes
 -- call list to node every time we call the tree model
 
 
-=======
->>>>>>> 2924337a
 initialModel : () -> ( Model, Cmd Msg )
 initialModel () =
     let
         originalIR =
-            --listToNode
             Value.patternMatch ()
                 (Value.Variable () (Name.fromString "Classify By Position Type"))
                 [ ( Value.LiteralPattern () (StringLiteral "Cash")
@@ -135,44 +121,22 @@
                         (Value.IfThenElse ()
                             (Value.Variable () (Name.fromString "Is On Shore"))
                             (Value.IfThenElse ()
-                                (Value.Variable () [ "Is NetUsd Amount Negative" ])
-                                (Value.Variable () [ "O.W.9" ])
+                                (Value.Variable () (Name.fromString "Is NetUsd Amount Negative"))
+                                (Value.Variable () (Name.fromString "O.W.9"))
                                 (Value.IfThenElse ()
-<<<<<<< HEAD
-                                    (Value.Variable () (Name.fromString "Is NetUsd Amount Negative"))
-                                    (Value.Variable () (Name.fromString "O.W.9"))
-                                    (Value.IfThenElse ()
-                                        (Value.Variable () (Name.fromString "Is Feed44 and CostCenter Not 5C55"))
-                                        (Value.Variable () (Name.fromString "1.U.1"))
-                                        (Value.Variable () (Name.fromString "1.U.4"))
-                                    )
-=======
-                                    (Value.Variable () [ "Is Feed44 and CostCenter Not 5C55" ])
-                                    (Value.Variable () [ "1.U.1" ])
-                                    (Value.Variable () [ "1.U.4" ])
->>>>>>> 2924337a
+                                    (Value.Variable () (Name.fromString "Is Feed44 and CostCenter Not 5C55"))
+                                    (Value.Variable () (Name.fromString "1.U.1"))
+                                    (Value.Variable () (Name.fromString "1.U.4"))
                                 )
                             )
                             (Value.IfThenElse ()
-                                (Value.Variable () [ "Is NetUsd Amount Negative" ])
-                                (Value.Variable () [ "O.W.10" ])
+                                (Value.Variable () (Name.fromString "Is NetUsd Amount Negative"))
+                                (Value.Variable () (Name.fromString "O.W.10"))
                                 --
                                 (Value.IfThenElse ()
-<<<<<<< HEAD
-                                    (Value.Variable () (Name.fromString "Is NetUsd Amount Negative"))
-                                    (Value.Variable () (Name.fromString "O.W.10"))
-                                    --
-                                    (Value.IfThenElse ()
-                                        (Value.Variable () (Name.fromString "Is Feed44 and CostCenter Not 5C55"))
-                                        (Value.Variable () (Name.fromString "1.U.2"))
-                                        (Value.Variable () (Name.fromString "1.U.4"))
-                                    )
-                                 --
-=======
-                                    (Value.Variable () [ "Is Feed44 and CostCenter Not 5C55" ])
-                                    (Value.Variable () [ "1.U.2" ])
-                                    (Value.Variable () [ "1.U.4" ])
->>>>>>> 2924337a
+                                    (Value.Variable () (Name.fromString "Is Feed44 and CostCenter Not 5C55"))
+                                    (Value.Variable () (Name.fromString "1.U.2"))
+                                    (Value.Variable () (Name.fromString "1.U.4"))
                                 )
                              --
                             )
@@ -356,14 +320,11 @@
             )
 
 
-<<<<<<< HEAD
 white : Color
 white =
     rgb 1 1 1
 
 
-=======
->>>>>>> 2924337a
 selectedNodeDetails : Model -> Html Msg
 selectedNodeDetails model =
     let
@@ -418,15 +379,10 @@
                 , option [ value "/Inventory" ] [ Html.text "Inventory" ]
                 , option [ value "/Pending Trades" ] [ Html.text "Pending Trades" ]
                 ]
-<<<<<<< HEAD
-            , label [ for "central-bank-select" ] [ Html.text "Choose a bank: " ]
-            , select [ id "central-bank-select", onInput SetDictValue, class "dropdown" ]
-=======
 
             --, Html.div [ id "cash-child" ] [
             , label [ id "central-bank-select-label", for "central-bank-select", class "l-d" ] [ Html.text "Choose a bank: " ]
             , select [ id "central-bank-select", onInput SetDictValueBank, class "dropdown" ]
->>>>>>> 2924337a
                 [ option [ value "", disabled True, selected True ] [ Html.text "Is Central Bank" ]
                 , option [ value "Is Segregated Cash/True" ] [ Html.text "Yes" ]
                 , option [ value "Is On Shore/False" ] [ Html.text "No" ]
@@ -503,6 +459,8 @@
                         ]
                     ]
                 ]
+
+            --]
             ]
         , button [ id "hide-button" ] [ Html.text "Hide Selections " ]
         , button [ id "tree-button", onClick RedoTree ] [ Html.text "Show me da monay" ]
@@ -554,7 +512,7 @@
         Value.IfThenElse _ condition thenBranch elseBranch ->
             let
                 data =
-                    -- if new flag is false,
+                    -- if new flag is false, keep unhighlighted
                     -- if its true, run evaluate highlihgt --> pass down value of that
                     -- add in evaluatehighlight
                     -- highlight flag
@@ -662,12 +620,17 @@
                     []
                 )
 
+        --[]
+        selected =
+            selectedNode
+                |> Maybe.map (\sN -> nodeData.uid == sN.uid)
+                |> Maybe.withDefault False
+
         highlight =
             evaluateHighlight dict2
                 nodeData.subject
+                --correctPath
                 (withDefault (WildcardPattern ()) nodeData.pattern)
-<<<<<<< HEAD
-                |> Debug.log ("pattern: " ++ getLabel nodeData.pattern ++ " subject: " ++ nodeData.subject)
     in
     if highlight then
         Html.div
@@ -675,11 +638,6 @@
             ]
             [ Html.text (nodeLabel node)
             ]
-=======
-    in
-    if highlight then
-        Html.text (getLabel nodeData.pattern ++ nodeData.subject ++ "  Highlight")
->>>>>>> 2924337a
 
     else
         Html.text (nodeLabel node)
@@ -705,25 +663,26 @@
             --pass in my dict, changes it to tuples i guess
             convertToDict
                 (Dict.fromList
+                    --subject, pattern
+                    --[ ( "Classify By Position Type", "sakdnajdbaj" )
+                    --, ( "Is Central Bank", "Cash" )
+                    --, ( "Is Segregated Cash", "True" )
+                    --, ( "Classify By Counter Party ID", "True" )
+                    --, ( "1.A.4.1", "FRD" )
+                    --]
                     (List.append
-<<<<<<< HEAD
-                        [ ( "Classify By Position Type", "_" ) ]
-                        (List.map2 Tuple.pair (Dict.keys model.dict) (Dict.values model.dict))
-=======
                         [ ( "Classify By Position Type", "" ) ]
                         --(List.map2 Tuple.pair (Dict.keys model.dict) (Dict.values model.dict))
                         (List.map helper (List.map (split "/") (Dict.values myDict)))
                         |> Debug.log "Stuff: "
->>>>>>> 2924337a
                     )
                 )
 
         highlight =
             evaluateHighlight dict2
                 nodeData.subject
+                --correctPath
                 (withDefault (WildcardPattern ()) nodeData.pattern)
-<<<<<<< HEAD
-                |> Debug.log ("pattern: " ++ getLabel nodeData.pattern ++ " subject: " ++ nodeData.subject)
     in
     if highlight then
         Html.div
@@ -731,11 +690,6 @@
             ]
             [ Html.text (nodeLabel node)
             ]
-=======
-    in
-    if highlight then
-        Html.text (getLabel nodeData.pattern ++ nodeData.subject ++ "  Highlight")
->>>>>>> 2924337a
 
     else
         Html.text (nodeLabel node)
