module Morphir.Web.MultiaryDecisionTreeTest exposing (..)

import Browser
import Morphir.IR.Value as Value exposing (Pattern, RawValue, Value)

import Dict
import Element exposing (Element, column, el, fill, layout, none, padding, paddingEach, px, row, shrink, spacing, table, text)
import Html.Styled.Attributes exposing (css)
import Html exposing (a)

import Html.Styled exposing (Html, div, fromUnstyled, map, toUnstyled)
import Css exposing (auto, px, width)
import Morphir.IR.Distribution exposing (Distribution(..))
import Morphir.IR.FQName as FQName
import Morphir.IR.Literal exposing (Literal(..))
import Morphir.IR.Name as Name
import Morphir.IR.Package as Package
import Morphir.IR.Type as Type
import Morphir.IR.Value as Value
import Morphir.Visual.Components.MultiaryDecisionTree exposing (Node(..))
import Morphir.Visual.Config exposing (Config)
import Morphir.Visual.Theme as Theme
import Morphir.Visual.ViewPattern as ViewPattern
import Morphir.Visual.ViewValue as ViewValue
import Tree as Tree
import TreeView as TreeView
import Mwc.Button
import Mwc.TextField

<<<<<<< HEAD

=======
-- define data type for values we put into tree node
>>>>>>> 11e9e19a
type alias NodeData = {
    uid : String
    , subject : String
    , pattern : Maybe (Pattern())
    }

getLabel : Maybe (Pattern()) -> String
getLabel maybeLabel =
    case maybeLabel of
        Just label -> ViewPattern.patternAsText(label) ++ "  ->  "
        Nothing -> ""
-- ViewPattern.patternAsText(node.data.pattern) ++ "->" ++ node.data.subject
-- define a function to calculate the text representation of a node
nodeLabel : Tree.Node NodeData -> String
nodeLabel n =
    case n of
       Tree.Node node -> getLabel(node.data.pattern) ++ node.data.subject

-- define another function to calculate the uid of a node
nodeUid : Tree.Node NodeData -> TreeView.NodeUid String
nodeUid n =
    case n of
        Tree.Node node -> TreeView.NodeUid node.data.uid

configuration : TreeView.Configuration NodeData String
configuration =
    TreeView.Configuration nodeUid nodeLabel TreeView.defaultCssClasses

initialModel : () -> (Model, Cmd Msg)
initialModel () =
    let
        rootNodes =
            [ Tree.Node
                { children =
                    [ Tree.Node { children = [], data = NodeData "1.1" "Yes" (Just (Value.LiteralPattern () (BoolLiteral True)))}
                    , Tree.Node { children = [], data = NodeData "1.2" "No" (Just (Value.LiteralPattern () (BoolLiteral False)))} ],
                    data = NodeData "1" "isFoo" Nothing
                }
            , Tree.Node
                { children =
                    [ Tree.Node
                    {
                    children = [ Tree.Node
                                { children = [], data = NodeData "2.1.1" "YesAndYes"  (Just( Value.LiteralPattern () (BoolLiteral True))) },
                                Tree.Node
                                { children = [], data = NodeData "2.1.2" "YesAndNo"  (Just( Value.LiteralPattern () (BoolLiteral True)))} ]
                    ,
                    data = NodeData "2.1" "isBar"  (Just( Value.LiteralPattern () (BoolLiteral True)))},
                     Tree.Node
                     {
                     children = [],
                     data = NodeData "2.2" "No"  (Just ( Value.LiteralPattern () (BoolLiteral True)))}
                     ]

                , data = NodeData "2" "isFoo" Nothing
                }
              , Tree.Node
                { children = [
                Tree.Node {
                    children = [],
                    data = NodeData "3.1" "foo" (Just ( Value.ConstructorPattern () (FQName.fromString "My:Sample:EnumValue1" ":") []))
                    },
                Tree.Node {
                    children = [],
                    data = NodeData "3.2" "bar" (Just ( Value.ConstructorPattern () (FQName.fromString "My:Sample:EnumValue2" ":") []))
                    },
                Tree.Node {
                    children = [],
                    data = NodeData "3.3" "baz" (Just ( Value.WildcardPattern ()))
                    }
                ],
                data = NodeData "3" "enum" Nothing

                }
            ]
    in
        ( { rootNodes = rootNodes
        , treeModel = TreeView.initializeModel configuration rootNodes
        , selectedNode = Nothing
        }
        , Cmd.none
        )

-- initialize the TreeView model
type alias Model =
    { rootNodes : List (Tree.Node NodeData)
    , treeModel : TreeView.Model NodeData String Never ()
    , selectedNode : Maybe NodeData
    }

<<<<<<< HEAD
=======
--construct a configuration for your tree view
configuration : TreeView.Configuration NodeData String
configuration =
    TreeView.Configuration nodeUid nodeLabel TreeView.defaultCssClasses

-- otherwise interact with your tree view in the usual TEA manner
>>>>>>> 11e9e19a
type Msg =
  TreeViewMsg (TreeView.Msg String)
  | ExpandAll
  | CollapseAll

update : Msg -> Model -> (Model, Cmd Msg)
update message model =
    let
        treeModel =
            case message of
                TreeViewMsg tvMsg ->
                    TreeView.update tvMsg model.treeModel
                ExpandAll ->
                    TreeView.expandAll model.treeModel
                CollapseAll ->
                    TreeView.collapseAll model.treeModel
    in
        ( { model
        | treeModel = treeModel
        , selectedNode = TreeView.getSelected treeModel |> Maybe.map .node |> Maybe.map Tree.dataOf
        }, Cmd.none )

expandAllCollapseAllButtons : Html Msg
expandAllCollapseAllButtons =
    div
      [ css [Css.backgroundColor (Css.rgb 128 252 252), Css.backgroundColor (Css.rgb 140 128 252)]]
      [ Mwc.Button.view
          [ Mwc.Button.raised
          , Mwc.Button.onClick ExpandAll
          , Mwc.Button.label "Expand all"
          ]
      , Mwc.Button.view
          [ Mwc.Button.raised
          , Mwc.Button.onClick CollapseAll
          , Mwc.Button.label "Collapse all"
          ]
      ]

selectedNodeDetails : Model -> Html Msg
selectedNodeDetails model =
    let
        selectedDetails =
            Maybe.map (\nodeData -> nodeData.uid ++ ": " ++ nodeData.subject) model.selectedNode
                |> Maybe.withDefault "(nothing selected)"
    in
        div
            [ css [ width (Css.px 400), Css.backgroundColor (Css.rgb 140 128 252), Css.padding (Css.px 10) ] ]
            [ Mwc.TextField.view
                [ Mwc.TextField.readonly True
                , Mwc.TextField.label selectedDetails
                ]
            ]

-- avilitiy to view tree
view : Model -> Html Msg
view model =
        div
            [ css [ Css.backgroundColor (Css.rgb 252 128 250), Css.padding (Css.px 10) ]]
            [ expandAllCollapseAllButtons
            , selectedNodeDetails model
            , map TreeViewMsg (TreeView.view model.treeModel |> fromUnstyled)
            ]


-- if (or when) you want the tree view to navigate up/down between visible nodes and expand/collapse nodes on arrow key presse
subscriptions : Model -> Sub Msg
subscriptions model =
    Sub.map TreeViewMsg (TreeView.subscriptions model.treeModel)



main =
    Browser.element
        {
        init = initialModel,
        view = view >> toUnstyled,
        update = update,
        subscriptions = subscriptions
        }<|MERGE_RESOLUTION|>--- conflicted
+++ resolved
@@ -27,11 +27,7 @@
 import Mwc.Button
 import Mwc.TextField
 
-<<<<<<< HEAD
-
-=======
 -- define data type for values we put into tree node
->>>>>>> 11e9e19a
 type alias NodeData = {
     uid : String
     , subject : String
@@ -55,10 +51,6 @@
 nodeUid n =
     case n of
         Tree.Node node -> TreeView.NodeUid node.data.uid
-
-configuration : TreeView.Configuration NodeData String
-configuration =
-    TreeView.Configuration nodeUid nodeLabel TreeView.defaultCssClasses
 
 initialModel : () -> (Model, Cmd Msg)
 initialModel () =
@@ -122,19 +114,17 @@
     , selectedNode : Maybe NodeData
     }
 
-<<<<<<< HEAD
-=======
 --construct a configuration for your tree view
 configuration : TreeView.Configuration NodeData String
 configuration =
     TreeView.Configuration nodeUid nodeLabel TreeView.defaultCssClasses
 
 -- otherwise interact with your tree view in the usual TEA manner
->>>>>>> 11e9e19a
 type Msg =
   TreeViewMsg (TreeView.Msg String)
   | ExpandAll
   | CollapseAll
+
 
 update : Msg -> Model -> (Model, Cmd Msg)
 update message model =
@@ -156,7 +146,7 @@
 expandAllCollapseAllButtons : Html Msg
 expandAllCollapseAllButtons =
     div
-      [ css [Css.backgroundColor (Css.rgb 128 252 252), Css.backgroundColor (Css.rgb 140 128 252)]]
+      []
       [ Mwc.Button.view
           [ Mwc.Button.raised
           , Mwc.Button.onClick ExpandAll
@@ -177,7 +167,7 @@
                 |> Maybe.withDefault "(nothing selected)"
     in
         div
-            [ css [ width (Css.px 400), Css.backgroundColor (Css.rgb 140 128 252), Css.padding (Css.px 10) ] ]
+            [ css [ width (auto) ] ]
             [ Mwc.TextField.view
                 [ Mwc.TextField.readonly True
                 , Mwc.TextField.label selectedDetails
@@ -188,7 +178,7 @@
 view : Model -> Html Msg
 view model =
         div
-            [ css [ Css.backgroundColor (Css.rgb 252 128 250), Css.padding (Css.px 10) ]]
+            [ css [width (auto)]]
             [ expandAllCollapseAllButtons
             , selectedNodeDetails model
             , map TreeViewMsg (TreeView.view model.treeModel |> fromUnstyled)
