<!DOCTYPE HTML>
<html>
<head>
  <meta charset="UTF-8">
  <title>Morphir.Web.MultiaryDecisionTreeTest</title>
  <script src="treeStuff.js"></script>
<!--  TODOS: Line up arrows, change font-->
  <style>
    table.tree-view {
<!--    background-color: blue;-->
    overflow: scroll;
    width: 25%;
    min-width: 512px;
    white-space: nowrap;
    display: inline-block;
    overflow: auto;
    font-family: arial;
    }

    td {
      min-width:24px;
    }

    tr.tree-view {
<!--      background-color: green;-->
    }

    td.tree-view {
      padding: 4px;
      font-size: 1.2em;
<!--      background-color: red;-->
    }

    td.tree-view-selected-node {
      font-weight : bold;
    }

    td.tree-view-indentation {
      width: 10px;
    }

    td.tree-view-bullet-expanded {
      background: url(https://img.icons8.com/material-outlined/24/000000/minus-sign.png);
      background-repeat: no-repeat;
      background-size: contain;
      width: 24px;
    }

    label.tree-view-bullet-expanded {
      opacity: 0;
      padding-left: 6px;
      cursor: pointer;
    }

    td.tree-view-bullet-collapsed {
      background: url(https://img.icons8.com/material-outlined/24/000000/plus--v1.png);
      background-repeat: no-repeat;
      background-size: contain;
      width: 24px;
    }

    label.tree-view-bullet-collapsed {
      opacity: 0;
      padding-left: 6px;
      cursor: pointer;
    }

    td.tree-view-bullet-leaf {
      background: url(https://img.icons8.com/material/24/000000/sort-right--v1.png);
      background-repeat: no-repeat;
      background-size: contain;
      width: 24px;
    }

    #navigableTreeContent {
      width: 100vw;
      height: 500px;
      overflow: auto;
    }

    .hidden-on-start {
      display: none;
    }

    .sub-selector {

    }




  </style>
</head>

<body>

<div id="elm"></div>

<script>
    //ELM integration in JavaScript for interoperability
    var app = Elm.Morphir.Web.MultiaryDecisionTreeTest.init({
    node : document.getElementById('elm'),
    flags : {}
    });
<<<<<<< HEAD

<!--    document.getElementById('first').addEventListener('chan-->
=======
    document.getElementById('bank-type').addEventListener('change', function () {
      var style = this.value == 1 ? 'none' : 'inline-block';
      document.getElementById('cash-type').style.display = style;
    });
    document.getElementById('bank-type').addEventListener('change', function () {
      var style = this.value == 1 ? 'inline-block' : 'none';
      document.getElementById('negative-type').style.display = style;
    });
>>>>>>> 91e65027
</script>

</body>
</html><|MERGE_RESOLUTION|>--- conflicted
+++ resolved
@@ -102,10 +102,7 @@
     node : document.getElementById('elm'),
     flags : {}
     });
-<<<<<<< HEAD
 
-<!--    document.getElementById('first').addEventListener('chan-->
-=======
     document.getElementById('bank-type').addEventListener('change', function () {
       var style = this.value == 1 ? 'none' : 'inline-block';
       document.getElementById('cash-type').style.display = style;
@@ -114,7 +111,6 @@
       var style = this.value == 1 ? 'inline-block' : 'none';
       document.getElementById('negative-type').style.display = style;
     });
->>>>>>> 91e65027
 </script>
 
 </body>
