module Morphir.JsonSchema.RecordTypesTests exposing (..)

import Dict
import Expect
import Morphir.IR.Type as Type
import Morphir.JsonSchema.AST exposing (SchemaType(..), StringConstraints)
import Morphir.JsonSchema.Backend exposing (mapType)
import Test exposing (describe, test)


mapTypeTests =
    describe "Tests Record Types"
        [ test "Test record with single field" <|
            \_ ->
<<<<<<< HEAD
                mapType ( [], [] ) (Type.Record () [ Type.Field [ "firstname" ] (Type.Reference () ( [ [ "Morphir.SDK" ] ], [ [ "String" ] ], [ "string" ] ) []) ])
                    |> Expect.equal (Ok (Object ([ ( "firstname", String (StringConstraints Nothing) ) ] |> Dict.fromList)))
=======
                mapType (Type.Record () [ Type.Field [ "firstname" ] (Type.Reference () ( [ [ "Morphir.SDK" ] ], [ [ "String" ] ], [ "string" ] ) []) ])
                    |> Expect.equal (Ok (Object ([ ( "firstname", String (StringConstraints Nothing) ) ] |> Dict.fromList) [ "firstname" ]))
>>>>>>> 41dcd20d
        , test "Test for record with two fields" <|
            \_ ->
                mapType ( [], [] )
                    (Type.Record ()
                        [ Type.Field [ "firstname" ] (Type.Reference () ( [ [ "Morphir.SDK" ] ], [ [ "String" ] ], [ "string" ] ) [])
                        , Type.Field [ "age" ] (Type.Reference () ( [ [ "Morphir.SDK" ] ], [ [ "Basics" ] ], [ "int" ] ) [])
                        ]
                    )
                    |> Expect.equal (Ok (Object ([ ( "firstname", String (StringConstraints Nothing) ), ( "age", Integer ) ] |> Dict.fromList) [ "firstname", "age" ]))
        , test "Test for record with a custom field" <|
            \_ ->
                mapType ( [], [] )
                    (Type.Record ()
                        [ Type.Field [ "firstname" ] (Type.Reference () ( [ [ "Morphir.SDK" ] ], [ [ "String" ] ], [ "string" ] ) [])
                        , Type.Field [ "lastname" ] (Type.Reference () ( [ [ "Morphir.SDK" ] ], [ [ "String" ] ], [ "string" ] ) [])
                        , Type.Field [ "address" ] (Type.Reference () ( [ [ "TestModel" ] ], [ [ "RecordTypes" ] ], [ "address" ] ) [])
                        ]
                    )
                    |> Expect.equal
                        (Ok
                            (Object
                                ([ ( "firstname", String (StringConstraints Nothing) )
                                 , ( "lastname", String (StringConstraints Nothing) )
                                 , ( "address", Ref "#/$defs/RecordTypes.Address" )
                                 ]
                                    |> Dict.fromList
                                )
                                [ "firstname", "lastname", "address" ]
                            )
                        )
        ]<|MERGE_RESOLUTION|>--- conflicted
+++ resolved
@@ -12,13 +12,8 @@
     describe "Tests Record Types"
         [ test "Test record with single field" <|
             \_ ->
-<<<<<<< HEAD
                 mapType ( [], [] ) (Type.Record () [ Type.Field [ "firstname" ] (Type.Reference () ( [ [ "Morphir.SDK" ] ], [ [ "String" ] ], [ "string" ] ) []) ])
                     |> Expect.equal (Ok (Object ([ ( "firstname", String (StringConstraints Nothing) ) ] |> Dict.fromList)))
-=======
-                mapType (Type.Record () [ Type.Field [ "firstname" ] (Type.Reference () ( [ [ "Morphir.SDK" ] ], [ [ "String" ] ], [ "string" ] ) []) ])
-                    |> Expect.equal (Ok (Object ([ ( "firstname", String (StringConstraints Nothing) ) ] |> Dict.fromList) [ "firstname" ]))
->>>>>>> 41dcd20d
         , test "Test for record with two fields" <|
             \_ ->
                 mapType ( [], [] )
