module Morphir.IR.Repo.Codec exposing (..)

import Json.Encode as Encode
import Morphir.Elm.ModuleName as ModuleName
import Morphir.IR.Repo exposing (Error(..), Errors)
<<<<<<< HEAD
=======
import Morphir.IR.Type exposing (Type)
import Parser


{-| convert a Morphir.IR.ModuleName into a string
-}
moduleNameToString : ModuleName -> String
moduleNameToString moduleName =
    moduleName
        |> List.map Name.toTitleCase
        |> String.join "."


{-| convert a Problem into a string in an attempt to produce a meaningful error
-}
mapParserProblem : Parser.Problem -> String
mapParserProblem problem =
    case problem of
        Parser.Expecting token ->
            String.concat [ "Expecting: ", token ]

        Parser.ExpectingInt ->
            "Expecting integer"

        Parser.ExpectingHex ->
            "Expecting hexadecimal"

        Parser.ExpectingOctal ->
            "Expecting octal"

        Parser.ExpectingBinary ->
            "Expecting binary"

        Parser.ExpectingFloat ->
            "Expecting float"

        Parser.ExpectingNumber ->
            "Expecting number"

        Parser.ExpectingVariable ->
            "Expecting variable"

        Parser.ExpectingSymbol symbol ->
            String.concat [ "Expecting symbol: ", symbol ]

        Parser.ExpectingKeyword keyword ->
            String.concat [ "Expecting keyword: ", keyword ]

        Parser.ExpectingEnd ->
            "Expecting end"

        Parser.UnexpectedChar ->
            "Unexpected character"

        Parser.Problem message ->
            String.concat [ "Problem: ", message ]

        Parser.BadRepeat ->
            "Bad repeat"


{-| encode a Parser.DeadEnd into a List of String
-}
encodeParserDeadEnd : List Parser.DeadEnd -> Encode.Value
encodeParserDeadEnd deadEnds =
    deadEnds
        |> List.map
            (\{ row, col, problem } ->
                String.concat
                    [ mapParserProblem problem
                    , " at line "
                    , String.fromInt row
                    , ":"
                    , String.fromInt col
                    ]
            )
        |> Encode.list Encode.string
>>>>>>> ef23491c


{-| encode a Repo Error
-}
encodeError : Error -> Encode.Value
encodeError error =
    case error of
        ModuleNotFound moduleName ->
            Encode.list identity
                [ Encode.string "ModuleNotFound"
                , Encode.list (Encode.list Encode.string) moduleName
                ]

        ModuleHasDependents moduleName dependentModuleNames ->
            Encode.list identity
                [ Encode.string "ModuleHasDependents"
                , Encode.list (Encode.list Encode.string) moduleName
                , Encode.set (Encode.list (Encode.list Encode.string)) dependentModuleNames
                ]

        ModuleAlreadyExist moduleName ->
            Encode.list identity
                [ Encode.string "ModuleAlreadyExist"
                , Encode.list (Encode.list Encode.string) moduleName
                ]
<<<<<<< HEAD

        TypeAlreadyExist name ->
            Debug.todo ""
=======
                |> Encode.string

        TypeAlreadyExist typeName ->
            String.concat
                [ typeName
                    |> Name.toTitleCase
                , " Already Exists"
                ]
                |> Encode.string
>>>>>>> ef23491c
<|MERGE_RESOLUTION|>--- conflicted
+++ resolved
@@ -1,88 +1,7 @@
 module Morphir.IR.Repo.Codec exposing (..)
 
 import Json.Encode as Encode
-import Morphir.Elm.ModuleName as ModuleName
 import Morphir.IR.Repo exposing (Error(..), Errors)
-<<<<<<< HEAD
-=======
-import Morphir.IR.Type exposing (Type)
-import Parser
-
-
-{-| convert a Morphir.IR.ModuleName into a string
--}
-moduleNameToString : ModuleName -> String
-moduleNameToString moduleName =
-    moduleName
-        |> List.map Name.toTitleCase
-        |> String.join "."
-
-
-{-| convert a Problem into a string in an attempt to produce a meaningful error
--}
-mapParserProblem : Parser.Problem -> String
-mapParserProblem problem =
-    case problem of
-        Parser.Expecting token ->
-            String.concat [ "Expecting: ", token ]
-
-        Parser.ExpectingInt ->
-            "Expecting integer"
-
-        Parser.ExpectingHex ->
-            "Expecting hexadecimal"
-
-        Parser.ExpectingOctal ->
-            "Expecting octal"
-
-        Parser.ExpectingBinary ->
-            "Expecting binary"
-
-        Parser.ExpectingFloat ->
-            "Expecting float"
-
-        Parser.ExpectingNumber ->
-            "Expecting number"
-
-        Parser.ExpectingVariable ->
-            "Expecting variable"
-
-        Parser.ExpectingSymbol symbol ->
-            String.concat [ "Expecting symbol: ", symbol ]
-
-        Parser.ExpectingKeyword keyword ->
-            String.concat [ "Expecting keyword: ", keyword ]
-
-        Parser.ExpectingEnd ->
-            "Expecting end"
-
-        Parser.UnexpectedChar ->
-            "Unexpected character"
-
-        Parser.Problem message ->
-            String.concat [ "Problem: ", message ]
-
-        Parser.BadRepeat ->
-            "Bad repeat"
-
-
-{-| encode a Parser.DeadEnd into a List of String
--}
-encodeParserDeadEnd : List Parser.DeadEnd -> Encode.Value
-encodeParserDeadEnd deadEnds =
-    deadEnds
-        |> List.map
-            (\{ row, col, problem } ->
-                String.concat
-                    [ mapParserProblem problem
-                    , " at line "
-                    , String.fromInt row
-                    , ":"
-                    , String.fromInt col
-                    ]
-            )
-        |> Encode.list Encode.string
->>>>>>> ef23491c
 
 
 {-| encode a Repo Error
@@ -108,18 +27,9 @@
                 [ Encode.string "ModuleAlreadyExist"
                 , Encode.list (Encode.list Encode.string) moduleName
                 ]
-<<<<<<< HEAD
-
-        TypeAlreadyExist name ->
-            Debug.todo ""
-=======
-                |> Encode.string
 
         TypeAlreadyExist typeName ->
-            String.concat
-                [ typeName
-                    |> Name.toTitleCase
-                , " Already Exists"
-                ]
-                |> Encode.string
->>>>>>> ef23491c
+            [ Encode.string "TypeAlreadyExist"
+            , Encode.list Encode.string typeName
+            ]
+                |> Encode.list identity