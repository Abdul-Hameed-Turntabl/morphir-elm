--- conflicted
+++ resolved
@@ -8,19 +8,11 @@
 import Elm.Syntax.Node as Node exposing (Node(..))
 import Elm.Syntax.TypeAnnotation exposing (TypeAnnotation(..))
 import Morphir.Dependency.DAG as DAG exposing (DAG)
-<<<<<<< HEAD
 import Morphir.Elm.ModuleName as ElmModuleName exposing (toIRModuleName)
-import Morphir.Elm.ParsedModule as ParsedModule exposing (ParsedModule)
-import Morphir.File.FileChanges exposing (FileChanges)
-import Morphir.IR.AccessControlled exposing (public)
-=======
-import Morphir.Elm.Frontend exposing (SourceLocation)
-import Morphir.Elm.ModuleName exposing (toIRModuleName)
 import Morphir.Elm.ParsedModule as ParsedModule exposing (ParsedModule)
 import Morphir.Elm.WellKnownOperators as WellKnownOperators
 import Morphir.File.FileChanges exposing (Change(..), FileChanges, Path)
-import Morphir.IR.AccessControlled as AccessControlled exposing (AccessControlled)
->>>>>>> 9db9591b
+import Morphir.IR.AccessControlled as AccessControlled exposing (AccessControlled, public)
 import Morphir.IR.Distribution exposing (Distribution(..))
 import Morphir.IR.FQName exposing (FQName, fQName)
 import Morphir.IR.Module as Module exposing (ModuleName)
@@ -54,13 +46,10 @@
 type Error
     = ModuleNotFound ModuleName
     | ModuleHasDependents ModuleName (Set ModuleName)
-<<<<<<< HEAD
     | ModuleAlreadyExist ModuleName
     | CycleDetected ModuleName ModuleName
     | InvalidModuleName ElmModuleName.ModuleName
-=======
     | ParseError String (List Parser.DeadEnd)
->>>>>>> 9db9591b
 
 
 {-| Creates a repo from scratch when there is no existing IR.
@@ -125,13 +114,8 @@
 -}
 applyFileChanges : FileChanges -> Repo -> Result Errors Repo
 applyFileChanges fileChanges repo =
-<<<<<<< HEAD
-    parseNewElmModules fileChanges
+    parseElmModules fileChanges
         |> Result.andThen (orderElmModulesByDependency repo)
-=======
-    parseElmModules fileChanges
-        |> Result.andThen orderElmModulesByDependency
->>>>>>> 9db9591b
         |> Result.andThen
             (\parsedModules ->
                 parsedModules
