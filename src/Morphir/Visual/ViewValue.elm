module Morphir.Visual.ViewValue exposing (viewDefinition)

import Dict exposing (Dict)
<<<<<<< HEAD
import Element exposing (Element, centerX, el, fill, padding, rgb, spacing, text, width)
=======
import Element exposing (Element, el, fill, htmlAttribute, padding, rgb, spacing, text, width)
>>>>>>> b505d958
import Element.Background as Background
import Element.Border as Border
import Element.Events exposing (onClick)
import Element.Font as Font exposing (..)
import Html.Attributes exposing (style)
import Html.Events.Extra.Mouse exposing (onLeave, onOver)
import Morphir.Elm.Frontend as Frontend
import Morphir.IR as IR exposing (IR)
import Morphir.IR.Distribution as Distribution exposing (Distribution(..))
import Morphir.IR.FQName exposing (FQName)
import Morphir.IR.Name exposing (Name)
import Morphir.IR.SDK.Basics as Basics
import Morphir.IR.Type as Type exposing (Type)
import Morphir.IR.Value as Value exposing (RawValue, TypedValue, Value(..))
import Morphir.Type.Infer as Infer exposing (TypeError)
import Morphir.Type.MetaTypeMapping as MetaTypeMapping
import Morphir.Visual.BoolOperatorTree as BoolOperatorTree exposing (BoolOperatorTree)
import Morphir.Visual.Common exposing (definition, nameToText)
import Morphir.Visual.Components.AritmeticExpressions as ArithmeticOperatorTree exposing (ArithmeticOperatorTree)
import Morphir.Visual.Config as Config exposing (Config)
import Morphir.Visual.Theme exposing (mediumPadding, mediumSpacing, smallPadding, smallSpacing)
import Morphir.Visual.ViewApply as ViewApply
import Morphir.Visual.ViewArithmetic as ViewArithmetic
import Morphir.Visual.ViewBoolOperatorTree as ViewBoolOperatorTree
import Morphir.Visual.ViewField as ViewField
import Morphir.Visual.ViewIfThenElse as ViewIfThenElse
import Morphir.Visual.ViewList as ViewList
import Morphir.Visual.ViewLiteral as ViewLiteral
import Morphir.Visual.ViewReference as ViewReference
import Morphir.Visual.ViewTuple as ViewTuple
import Morphir.Visual.XRayView as XRayView
import Morphir.Web.Theme.Light exposing (gray, silver)


viewDefinition : Config msg -> FQName -> Value.Definition () (Type ()) -> Element msg
viewDefinition config ( _, _, valueName ) valueDef =
    let
        _ =
            Debug.log "variables" config.state.variables

        definitionElem =
            definition config
                (nameToText valueName)
                (viewValue config valueDef.body)
    in
    Element.column [ mediumSpacing config.state.theme |> spacing ]
        [ el [ Element.inFront (viewPopup config) ] definitionElem
        , if Dict.isEmpty config.state.expandedFunctions then
            Element.none

          else
            Element.column
                [ mediumSpacing config.state.theme |> spacing ]
                (config.state.expandedFunctions
                    |> Dict.toList
                    |> List.reverse
                    |> List.map
                        (\( ( _, _, localName ) as fqName, valDef ) ->
                            Element.column
                                [ smallSpacing config.state.theme |> spacing ]
                                [ definition config (nameToText localName) (viewValue config valDef.body)
                                , Element.el
                                    [ Font.bold
                                    , Border.solid
                                    , Border.rounded 4
                                    , Background.color silver
                                    , smallPadding config.state.theme |> padding
                                    , smallSpacing config.state.theme |> spacing
                                    , onClick (config.handlers.onReferenceClicked fqName True)
                                    ]
                                    (Element.text "Close")
                                ]
                        )
                )
        ]


viewValue : Config msg -> TypedValue -> Element msg
viewValue config value =
    viewValueByValueType config value


viewValueByValueType : Config msg -> TypedValue -> Element msg
viewValueByValueType config typedValue =
    let
        valueType : Type ()
        valueType =
            Value.valueAttribute typedValue
    in
    if valueType == Basics.boolType () then
        let
            boolOperatorTree : BoolOperatorTree
            boolOperatorTree =
                BoolOperatorTree.fromTypedValue typedValue
        in
        ViewBoolOperatorTree.view config (viewValueByLanguageFeature config) boolOperatorTree

    else if Basics.isNumber valueType then
        let
            arithmeticOperatorTree : ArithmeticOperatorTree
            arithmeticOperatorTree =
                ArithmeticOperatorTree.fromArithmeticTypedValue typedValue
        in
        ViewArithmetic.view config (viewValueByLanguageFeature config) arithmeticOperatorTree

    else
        viewValueByLanguageFeature config typedValue


viewValueByLanguageFeature : Config msg -> TypedValue -> Element msg
viewValueByLanguageFeature config value =
    let
        valueElem : Element msg
        valueElem =
            case value of
                Value.Literal literalType literal ->
                    ViewLiteral.view literal

                Value.Constructor tpe fQName ->
                    ViewReference.view config (viewValue config) fQName

                Value.Tuple tpe elems ->
                    ViewTuple.view config (viewValue config) elems

                Value.List (Type.Reference _ ( [ [ "morphir" ], [ "s", "d", "k" ] ], [ [ "list" ] ], [ "list" ] ) [ itemType ]) items ->
                    ViewList.view config (viewValue config) itemType items

                Value.Variable tpe name ->
<<<<<<< HEAD
                    el [ width fill, center ]
=======
                    let
                        variableValue : Maybe RawValue
                        variableValue =
                            Dict.get name config.state.variables
                    in
                    el
                        [ htmlAttribute (onOver (\event -> config.handlers.onHoverOver event.clientPos variableValue))
                        , htmlAttribute (onLeave (\event -> config.handlers.onHoverLeave event.clientPos Nothing))
                        ]
>>>>>>> b505d958
                        (text (nameToText name))

                Value.Reference tpe fQName ->
                    ViewReference.view config (viewValue config) fQName

                Value.Field tpe subjectValue fieldName ->
                    ViewField.view (viewValue config) subjectValue fieldName

                Value.Apply _ fun arg ->
                    let
                        ( function, args ) =
                            Value.uncurryApply fun arg
                    in
                    ViewApply.view config (viewValue config) function args

                Value.LetDefinition tpe _ _ _ ->
                    let
                        unnest : Config msg -> Value () (Type ()) -> ( List ( Name, Element msg ), Element msg )
                        unnest conf v =
                            case v of
                                Value.LetDefinition _ defName def inVal ->
                                    let
                                        currentState =
                                            conf.state

                                        newState =
                                            { currentState
                                                | variables =
                                                    conf
                                                        |> Config.evaluate
                                                            (def
                                                                |> Value.mapDefinitionAttributes (always ()) (always ())
                                                                |> Value.definitionToValue
                                                            )
                                                        |> Result.map
                                                            (\evaluatedDefValue ->
                                                                currentState.variables
                                                                    |> Dict.insert defName evaluatedDefValue
                                                            )
                                                        |> Result.withDefault currentState.variables
                                            }

                                        ( defs, bottomIn ) =
                                            unnest { conf | state = newState } inVal
                                    in
                                    ( ( defName, viewValue conf def.body ) :: defs, bottomIn )

                                notLet ->
                                    ( [], viewValue conf notLet )

                        ( definitions, inValueElem ) =
                            unnest config value
                    in
                    Element.column
                        [ mediumSpacing config.state.theme |> spacing ]
                        [ inValueElem
                        , Element.column
                            [ mediumSpacing config.state.theme |> spacing ]
                            (definitions
                                |> List.map
                                    (\( defName, defElem ) ->
                                        Element.column
                                            [ mediumSpacing config.state.theme |> spacing ]
                                            [ definition config (nameToText defName) defElem ]
                                    )
                            )
                        ]

                Value.IfThenElse _ _ _ _ ->
                    ViewIfThenElse.view config (viewValue config) value

                other ->
                    Element.column
                        [ Background.color (rgb 1 0.6 0.6)
                        , smallPadding config.state.theme |> padding
                        , Border.rounded 6
                        ]
                        [ Element.el
                            [ smallPadding config.state.theme |> padding
                            , Font.bold
                            ]
                            (Element.text "No visual mapping found for:")
                        , Element.el
                            [ Background.color (rgb 1 1 1)
                            , smallPadding config.state.theme |> padding
                            , Border.rounded 6
                            , width fill
                            ]
                            (XRayView.viewValue XRayView.viewType other)
                        ]
    in
    valueElem


viewPopup : Config msg -> Element msg
viewPopup config =
    Element.column []
        [ case config.state.popupVariables.variableValue of
            Just value ->
                let
                    references : IR
                    references =
                        Frontend.defaultDependencies
                            |> Dict.insert
                                (Distribution.lookupPackageName config.irContext.distribution)
                                (Distribution.lookupPackageSpecification config.irContext.distribution)
                            |> IR.fromPackageSpecifications

                    typedVal : Result TypeError TypedValue
                    typedVal =
                        Infer.inferValue references value
                            |> Result.andThen
                                (\typedValue ->
                                    typedValue
                                        |> Value.mapValueAttributes identity (\( _, tpe ) -> tpe)
                                        |> Ok
                                )
                in
                case typedVal of
                    Ok typedValue ->
                        el
                            [ Border.shadow
                                { offset = ( 2, 2 )
                                , size = 2
                                , blur = 2
                                , color = gray
                                }
                            , Background.color silver
                            , Font.bold
                            , Border.rounded 4
                            , Font.center
                            , mediumPadding config.state.theme |> padding
                            , htmlAttribute (style "position" "absolute")
                            , htmlAttribute (style "transition" "all 0.2s ease-in-out")
                            , htmlAttribute (style "top" (String.fromFloat config.state.popupVariables.clientY ++ "px"))
                            , htmlAttribute (style "left" (String.fromFloat config.state.popupVariables.clientX ++ "px"))
                            ]
                            (viewValue config typedValue)

                    Err error ->
                        el
                            [ Border.shadow
                                { offset = ( 2, 2 )
                                , size = 2
                                , blur = 2
                                , color = gray
                                }
                            , Background.color silver
                            , Font.bold
                            , Border.rounded 4
                            , Font.center
                            , mediumPadding config.state.theme |> padding
                            , htmlAttribute (style "position" "absolute")
                            , htmlAttribute (style "transition" "all 0.2s ease-in-out")
                            , htmlAttribute (style "top" (String.fromFloat config.state.popupVariables.clientY ++ "px"))
                            , htmlAttribute (style "left" (String.fromFloat config.state.popupVariables.clientX ++ "px"))
                            ]
                            (text (Infer.typeErrorToMessage error))

            Nothing ->
                el [] (text "")
        ]<|MERGE_RESOLUTION|>--- conflicted
+++ resolved
@@ -1,11 +1,7 @@
 module Morphir.Visual.ViewValue exposing (viewDefinition)
 
 import Dict exposing (Dict)
-<<<<<<< HEAD
-import Element exposing (Element, centerX, el, fill, padding, rgb, spacing, text, width)
-=======
 import Element exposing (Element, el, fill, htmlAttribute, padding, rgb, spacing, text, width)
->>>>>>> b505d958
 import Element.Background as Background
 import Element.Border as Border
 import Element.Events exposing (onClick)
@@ -134,9 +130,6 @@
                     ViewList.view config (viewValue config) itemType items
 
                 Value.Variable tpe name ->
-<<<<<<< HEAD
-                    el [ width fill, center ]
-=======
                     let
                         variableValue : Maybe RawValue
                         variableValue =
@@ -146,7 +139,6 @@
                         [ htmlAttribute (onOver (\event -> config.handlers.onHoverOver event.clientPos variableValue))
                         , htmlAttribute (onLeave (\event -> config.handlers.onHoverLeave event.clientPos Nothing))
                         ]
->>>>>>> b505d958
                         (text (nameToText name))
 
                 Value.Reference tpe fQName ->
