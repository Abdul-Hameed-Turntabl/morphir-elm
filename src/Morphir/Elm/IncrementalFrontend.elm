module Morphir.Elm.IncrementalFrontend exposing (..)

{-| Apply all file changes to the repo in one step.
-}

import Dict exposing (Dict)
import Elm.Parser
import Elm.Processing as Processing exposing (ProcessContext)
import Elm.RawFile as RawFile
import Elm.Syntax.Declaration exposing (Declaration(..))
import Elm.Syntax.Expression as Expression exposing (Expression(..))
import Elm.Syntax.File exposing (File)
import Elm.Syntax.ModuleName as Elm
import Elm.Syntax.Node as Node exposing (Node(..))
import Elm.Syntax.Pattern as Pattern exposing (Pattern)
import Elm.Syntax.Range as Range
import Elm.Syntax.TypeAnnotation exposing (TypeAnnotation(..))
import Morphir.Dependency.DAG as DAG exposing (CycleDetected(..), DAG)
import Morphir.Elm.Frontend.Mapper as Mapper
import Morphir.Elm.IncrementalResolve as IncrementalResolve
import Morphir.Elm.ModuleName as ElmModuleName
import Morphir.Elm.ParsedModule as ParsedModule exposing (ParsedModule)
import Morphir.Elm.WellKnownOperators as WellKnownOperators
<<<<<<< HEAD
import Morphir.File.FileChanges as FileChanges exposing (Change(..), FileChanges)
import Morphir.IR as IR
import Morphir.IR.FQName as FQName exposing (FQName, fQName)
import Morphir.IR.Literal as Literal
=======
import Morphir.File.FileChanges exposing (Change(..), FileChanges)
import Morphir.File.Path exposing (Path)
import Morphir.IR.FQName exposing (FQName)
>>>>>>> afacb42b
import Morphir.IR.Module exposing (ModuleName)
import Morphir.IR.Name as Name exposing (Name)
import Morphir.IR.Package exposing (PackageName)
import Morphir.IR.Path as Path
import Morphir.IR.QName as QName
import Morphir.IR.Repo as Repo exposing (Repo, SourceCode, withAccessControl)
import Morphir.IR.SDK.Basics as SDKBasics
import Morphir.IR.SDK.List as List
import Morphir.IR.Type as Type exposing (Type)
import Morphir.IR.Value as Value
import Morphir.SDK.ResultList as ResultList
import Morphir.Type.Infer as Infer
import Parser
import Set exposing (Set)


type alias Errors =
    List Error


type Error
    = ModuleCycleDetected ModuleName ModuleName
    | TypeCycleDetected Name Name
    | ValueCycleDetected FQName FQName
    | InvalidModuleName ElmModuleName.ModuleName
    | ParseError Path (List Parser.DeadEnd)
    | RepoError Repo.Errors
<<<<<<< HEAD
    | ResolveError IncrementalResolve.Error
    | MappingError Mapper.Errors
      -- need to track where the problem occurred
      -- add source location information
    | TypeInferenceError Infer.TypeError
    | ValueTypeInferenceError Infer.ValueTypeError


type alias Range =
    Range.Range
=======
    | ResolveError ModuleName IncrementalResolve.Error
>>>>>>> afacb42b


applyFileChanges : FileChanges -> Repo -> Result Errors Repo
applyFileChanges fileChanges repo =
    parseElmModules fileChanges
        |> Result.andThen (orderElmModulesByDependency repo)
        |> Result.andThen
            (\parsedModules ->
                parsedModules
                    |> List.foldl
                        (\( moduleName, parsedModule ) repoResultForModule ->
<<<<<<< HEAD
                            let
                                typeNames : List Name
                                typeNames =
                                    extractTypeNames parsedModule

                                valueNames : List Name
                                valueNames =
                                    extractValueNames parsedModule

                                localNames =
                                    { types = Set.fromList typeNames
                                    , constructors = Set.empty
                                    , values = Set.fromList valueNames
                                    }

                                resolveLocalName : IncrementalResolve.KindOfName -> List String -> String -> Result Errors FQName
                                resolveLocalName kindOfName modName localName =
                                    parsedModule
                                        |> RawFile.imports
                                        |> IncrementalResolve.resolveImports repo
                                        |> Result.andThen
                                            (\resolvedImports ->
                                                IncrementalResolve.resolveLocalName
                                                    repo
                                                    moduleName
                                                    localNames
                                                    resolvedImports
                                                    modName
                                                    kindOfName
                                                    localName
                                            )
                                        |> Result.mapError (ResolveError >> List.singleton)
                            in
                            extractTypes (resolveLocalName IncrementalResolve.Type) parsedModule
                                |> Result.andThen (orderTypesByDependency repo.packageName moduleName)
                                |> Result.andThen
                                    (List.foldl
                                        (\( typeName, typeDef ) repoResultForType ->
                                            repoResultForType
                                                |> Result.andThen
                                                    (\repoForType ->
                                                        repoForType
                                                            |> Repo.insertType moduleName typeName typeDef
                                                            |> Result.mapError (RepoError >> List.singleton)
                                                    )
                                        )
                                        repoResultForModule
                                    )
                                |> Result.andThen
                                    (\repoWithTypesInserted ->
                                        Debug.todo "extract values"
                                    )
=======
                            repoResultForModule
                                |> Result.andThen (processModule moduleName parsedModule)
>>>>>>> afacb42b
                        )
                        (Ok repo)
            )


processModule : ModuleName -> ParsedModule -> Repo -> Result (List Error) Repo
processModule moduleName parsedModule repo =
    let
        typeNames : List Name
        typeNames =
            extractTypeNames parsedModule

        localNames : IncrementalResolve.VisibleNames
        localNames =
            { types = Set.fromList typeNames
            , constructors = Set.empty
            , values = Set.empty
            }

        resolveTypeName : List String -> String -> Result Errors FQName
        resolveTypeName modName localName =
            parsedModule
                |> RawFile.imports
                |> IncrementalResolve.resolveImports repo
                |> Result.andThen
                    (\resolvedImports ->
                        IncrementalResolve.resolveLocalName
                            repo
                            moduleName
                            localNames
                            resolvedImports
                            modName
                            IncrementalResolve.Type
                            localName
                    )
                |> Result.mapError (ResolveError moduleName >> List.singleton)
    in
    extractTypes resolveTypeName parsedModule typeNames
        |> Result.andThen (orderTypesByDependency repo.packageName moduleName)
        |> Result.andThen
            (List.foldl
                (\( typeName, typeDef ) repoResultForType ->
                    repoResultForType
                        |> Result.andThen (processType moduleName typeName typeDef)
                )
                (Ok repo)
            )


processType : ModuleName -> Name -> Type.Definition () -> Repo -> Result (List Error) Repo
processType moduleName typeName typeDef repo =
    repo
        |> Repo.insertType moduleName typeName typeDef
        |> Result.mapError (RepoError >> List.singleton)


{-| convert New or Updated Elm modules into ParsedModules for further processing
-}
parseElmModules : FileChanges -> Result Errors (List ParsedModule)
parseElmModules fileChanges =
    fileChanges
        |> Dict.toList
        |> List.filterMap
            (\( path, content ) ->
                case content of
                    Insert source ->
                        Just ( path, source )

                    Update source ->
                        Just ( path, source )

                    Delete ->
                        Nothing
            )
        |> List.map parseSource
        |> ResultList.keepAllErrors


{-| Converts an elm source into a ParsedModule.
-}
parseSource : ( Path, String ) -> Result Error ParsedModule
parseSource ( path, content ) =
    Elm.Parser.parse content
        |> Result.mapError (ParseError path)


orderElmModulesByDependency : Repo -> List ParsedModule -> Result Errors (List ( ModuleName, ParsedModule ))
orderElmModulesByDependency repo parsedModules =
    let
        parsedModuleByName : Dict ModuleName ParsedModule
        parsedModuleByName =
            parsedModules
                |> List.filterMap
                    (\parsedModule ->
                        ParsedModule.moduleName parsedModule
                            |> ElmModuleName.toIRModuleName repo.packageName
                            |> Maybe.map
                                (\moduleName ->
                                    ( moduleName
                                    , parsedModule
                                    )
                                )
                    )
                |> Dict.fromList

        foldFunction : ParsedModule -> Result Errors (DAG ModuleName) -> Result Errors (DAG ModuleName)
        foldFunction parsedModule graph =
            let
                validateIfModuleExistInPackage : ModuleName -> Bool
                validateIfModuleExistInPackage modName =
                    Path.isPrefixOf repo.packageName modName

                moduleDependencies : Set ModuleName
                moduleDependencies =
                    ParsedModule.importedModules parsedModule
                        |> List.filterMap
                            (\modName ->
                                ElmModuleName.toIRModuleName repo.packageName modName
                            )
                        |> Set.fromList

                insertEdge : ModuleName -> ModuleName -> Result Errors (DAG ModuleName) -> Result Errors (DAG ModuleName)
                insertEdge fromModuleName toModule dag =
                    dag
                        |> Result.andThen
                            (\graphValue ->
                                graphValue
                                    |> DAG.insertEdge fromModuleName toModule
                                    |> Result.mapError
                                        (\err ->
                                            case err of
                                                _ ->
                                                    [ ModuleCycleDetected fromModuleName toModule ]
                                        )
                            )

                elmModuleName =
                    ParsedModule.moduleName parsedModule
            in
            elmModuleName
                |> ElmModuleName.toIRModuleName repo.packageName
                |> Result.fromMaybe [ InvalidModuleName elmModuleName ]
                |> Result.andThen
                    (\fromModuleName ->
                        graph
                            |> Result.andThen
                                (DAG.insertNode fromModuleName moduleDependencies
                                    >> Result.mapError (\(DAG.CycleDetected from to) -> [ ModuleCycleDetected from to ])
                                )
                    )
    in
    parsedModules
        |> List.foldl foldFunction (Ok DAG.empty)
        |> Result.map
            (\graph ->
                graph
                    |> DAG.backwardTopologicalOrdering
                    |> List.concat
                    |> List.filterMap
                        (\moduleName ->
                            parsedModuleByName
                                |> Dict.get moduleName
                                |> Maybe.map (Tuple.pair moduleName)
                        )
            )


extractTypeNames : ParsedModule -> List Name
extractTypeNames parsedModule =
    let
        withWellKnownOperators : ProcessContext -> ProcessContext
        withWellKnownOperators context =
            List.foldl Processing.addDependency context WellKnownOperators.wellKnownOperators

        initialContext : ProcessContext
        initialContext =
            Processing.init |> withWellKnownOperators

        extractTypeNamesFromFile : File -> List Name
        extractTypeNamesFromFile file =
            file.declarations
                |> List.filterMap
                    (\node ->
                        case Node.value node of
                            CustomTypeDeclaration typ ->
                                typ.name |> Node.value |> Just

                            AliasDeclaration typeAlias ->
                                typeAlias.name |> Node.value |> Just

                            _ ->
                                Nothing
                    )
                |> List.map Name.fromString
    in
    parsedModule
        |> Processing.process initialContext
        |> extractTypeNamesFromFile


extractTypes : (List String -> String -> Result Errors FQName) -> ParsedModule -> Result Errors (List ( Name, Type.Definition () ))
extractTypes resolveTypeName parsedModule =
    let
        declarationsInParsedModule : List Declaration
        declarationsInParsedModule =
            parsedModule
                |> ParsedModule.declarations
                |> List.map Node.value

        typeNameToDefinition : Result Errors (List ( Name, Type.Definition () ))
        typeNameToDefinition =
            declarationsInParsedModule
                |> List.filterMap typeDeclarationToDefinition
                |> ResultList.keepAllErrors
                |> Result.mapError List.concat

        typeDeclarationToDefinition : Declaration -> Maybe (Result Errors ( Name, Type.Definition () ))
        typeDeclarationToDefinition declaration =
            case declaration of
                CustomTypeDeclaration customType ->
                    let
                        typeParams : List Name
                        typeParams =
                            customType.generics
                                |> List.map (Node.value >> Name.fromString)

                        constructorsResult : Result Errors (Type.Constructors ())
                        constructorsResult =
                            customType.constructors
                                |> List.map
                                    (\(Node _ constructor) ->
                                        let
                                            constructorName : Name
                                            constructorName =
                                                constructor.name
                                                    |> Node.value
                                                    |> Name.fromString

                                            constructorArgsResult : Result Errors (List ( Name, Type () ))
                                            constructorArgsResult =
                                                constructor.arguments
                                                    |> List.indexedMap
                                                        (\index arg ->
                                                            Mapper.mapTypeAnnotation resolveTypeName arg
                                                                |> Result.map
                                                                    (\argType ->
                                                                        ( [ "arg", String.fromInt (index + 1) ]
                                                                        , argType
                                                                        )
                                                                    )
                                                        )
                                                    |> ResultList.keepAllErrors
                                                    |> Result.mapError List.concat
                                        in
                                        constructorArgsResult
                                            |> Result.map
                                                (\constructorArgs ->
                                                    ( constructorName, constructorArgs )
                                                )
                                    )
                                |> ResultList.keepAllErrors
                                |> Result.map Dict.fromList
                                |> Result.mapError List.concat
                    in
                    constructorsResult
                        |> Result.map
                            (\constructors ->
                                ( customType.name |> Node.value |> Name.fromString
                                , Type.customTypeDefinition typeParams (withAccessControl True constructors)
                                )
                            )
                        |> Just

                AliasDeclaration typeAlias ->
                    let
                        typeParams : List Name
                        typeParams =
                            typeAlias.generics
                                |> List.map (Node.value >> Name.fromString)
                    in
                    typeAlias.typeAnnotation
                        |> Mapper.mapTypeAnnotation resolveTypeName
                        |> Result.map
                            (\tpe ->
                                ( typeAlias.name
                                    |> Node.value
                                    |> Name.fromString
                                , Type.TypeAliasDefinition typeParams tpe
                                )
                            )
                        |> Just

                _ ->
                    Nothing
    in
    typeNameToDefinition


{-| Order types topologically by their dependencies. The purpose of this function is to allow us to insert the types
into the repo in the right order without causing dependency errors.
-}
orderTypesByDependency : PackageName -> ModuleName -> List ( Name, Type.Definition () ) -> Result Errors (List ( Name, Type.Definition () ))
orderTypesByDependency thisPackageName thisModuleName unorderedTypeDefinitions =
    let
        -- This dictionary will allow us to correlate back each type definition to their names after we ordered the names
        typeDefinitionsByName : Dict Name (Type.Definition ())
        typeDefinitionsByName =
            unorderedTypeDefinitions
                |> Dict.fromList

        -- Helper function to collect all references of a type definition
        collectReferences : Type.Definition () -> Set FQName
        collectReferences typeDef =
            case typeDef of
                Type.TypeAliasDefinition _ typeExp ->
                    Type.collectReferences typeExp

                Type.CustomTypeDefinition _ accessControlledConstructors ->
                    accessControlledConstructors.value
                        |> Dict.values
                        |> List.concat
                        |> List.map (Tuple.second >> Type.collectReferences)
                        |> List.foldl Set.union Set.empty

        -- We only need to take into account local type references when ordering them
        keepLocalTypesOnly : Set FQName -> Set Name
        keepLocalTypesOnly allTypeNames =
            allTypeNames
                |> Set.filter
                    (\( packageName, moduleName, _ ) ->
                        packageName == thisPackageName && moduleName == thisModuleName
                    )
                |> Set.map (\( _, _, typeName ) -> typeName)

        -- Build the dependency graph of type names
        buildDependencyGraph : Result (CycleDetected Name) (DAG Name)
        buildDependencyGraph =
            unorderedTypeDefinitions
                |> List.foldl
                    (\( nextTypeName, typeDef ) dagResultSoFar ->
                        dagResultSoFar
                            |> Result.andThen
                                (\dagSoFar ->
                                    dagSoFar
                                        |> DAG.insertNode nextTypeName
                                            (typeDef
                                                |> collectReferences
                                                |> keepLocalTypesOnly
                                            )
                                )
                    )
                    (Ok DAG.empty)
    in
    buildDependencyGraph
        |> Result.mapError (\(CycleDetected from to) -> [ TypeCycleDetected from to ])
        |> Result.map
            (\typeDependencies ->
                typeDependencies
                    |> DAG.backwardTopologicalOrdering
                    |> List.concat
                    |> List.filterMap
                        (\typeName ->
                            typeDefinitionsByName
                                |> Dict.get typeName
                                |> Maybe.map (Tuple.pair typeName)
                        )
            )


extractValueNames : ParsedModule -> List Name
extractValueNames parsedModule =
    Debug.todo "implement this"



-- collectValueNames *
-- extractValues
-- resolve names --without types
-- topologicalOrdering
-- infer and verify type signatures


{-| Extract value (function) signatures.
The signature is required for validating the inputs and out of the value
-}



--extractValueSignatures : (List String -> String -> Result Errors FQName) -> ParsedModule -> Result Errors (List ( Name, Type () ))
--extractValueSignatures nameResolver parsedModule =
--    parsedModule
--        |> ParsedModule.declarations
--        |> List.filterMap
--            (\(Node _ declaration) ->
--                case declaration of
--                    FunctionDeclaration func ->
--                        case func.signature of
--                            Just (Node _ { name, typeAnnotation }) ->
--                                typeAnnotation
--                                    |> Mapper.mapTypeAnnotation (nameResolver)
--                                    |> Result.map (name |> Node.value |> Name.fromString |> Tuple.pair)
--                                    |> Just
--
--                            Nothing ->
--                                -- may need a type inference
--                                Nothing
--
--                    _ ->
--                        Nothing
--            )
--        |> ResultList.keepAllErrors
--        |> Result.mapError List.concat


{-| Extract value definitions
-}
extractValues : (List String -> String -> Result (List IncrementalResolve.Error) FQName) -> ParsedModule -> Result Errors (List ( Name, Value.Definition () () ))
extractValues resolveValueName parsedModule =
    let
        -- get function name
        -- get function implementation
        -- get function expression
        declarationsAsDefintionsResult : Result Errors (Dict FQName (Value.Definition () ()))
        declarationsAsDefintionsResult =
            ParsedModule.declarations parsedModule
                |> Mapper.mapDeclarationsToValue resolveValueName parsedModule
                |> Result.mapError (MappingError >> List.singleton)
                |> Result.map Dict.fromList

        -- create ordered value names
        orderedValueNameResult : Result Errors (List FQName)
        orderedValueNameResult =
            declarationsAsDefintionsResult
                |> Result.andThen
                    (Dict.toList
                        >> List.foldl
                            (\( fQName, def ) dagResultSoFar ->
                                let
                                    refs =
                                        Value.collectReferences def.body
                                in
                                dagResultSoFar
                                    |> Result.andThen (DAG.insertNode fQName refs)
                            )
                            (Ok DAG.empty)
                        >> Result.mapError
                            (\(DAG.CycleDetected fNode tNode) ->
                                [ ValueCycleDetected fNode tNode ]
                            )
                        >> Result.map DAG.backwardTopologicalOrdering
                        >> Result.map List.concat
                    )

        valuesWithInferredType : Result Errors (Dict FQName (Value.Definition () (Type ())))
        valuesWithInferredType =
            declarationsAsDefintionsResult
                |> Result.andThen
                    (\defs ->
                        orderedValueNameResult
                            |> Result.map (Tuple.pair defs)
                    )
                |> Result.andThen
                    (\defDict orderedFQNames ->
                        List.foldl
                            (\fqName newDefDictResultSoFar ->
                                -- convert the repo to the IR to avoid altering the
                                -- type inferencer
                                case Dict.get fqName defDict of
                                    Just def ->
                                        let
                                            inferredType : Result (List Error) (Type ())
                                            inferredType =
                                                Infer.inferValue IR.empty
                                                    (def.body
                                                        |> Value.mapValueAttributes (always ()) identity
                                                    )
                                                    |> Result.mapError (\err -> [ TypeInferenceError err ])
                                                    |> Result.map
                                                        (Value.valueAttribute
                                                            >> Tuple.second
                                                            >> Type.mapTypeAttributes (always ())
                                                        )

                                            updateDict =
                                                Result.map2
                                                    (\d iT -> Dict.insert fqName { def | outputType = iT } d)
                                                    newDefDictResultSoFar
                                                    inferredType
                                        in
                                        --QUESTION why always passing in an empty ir
                                        -- QUESTION how to set the input types
                                        updateDict

                                    Nothing ->
                                        newDefDictResultSoFar
                            )
                            (Ok Dict.empty)
                            orderedFQNames
                    )

        --create a dict of values to values dependency
    in
    declarationsAsDefintionsResult
        |> Result.map
            (Dict.toList
                >> List.map
                    (\( ( _, _, name ), def ) ->
                        ( name, def )
                    )
            )



--mapElmExpressionToMorphirValue


{-| Insert or update a single module in the repo passing the source code in.
-}
mergeModuleSource : ModuleName -> SourceCode -> Repo -> Result Errors Repo
mergeModuleSource moduleName sourceCode repo =
    Debug.todo "implement"<|MERGE_RESOLUTION|>--- conflicted
+++ resolved
@@ -13,7 +13,6 @@
 import Elm.Syntax.ModuleName as Elm
 import Elm.Syntax.Node as Node exposing (Node(..))
 import Elm.Syntax.Pattern as Pattern exposing (Pattern)
-import Elm.Syntax.Range as Range
 import Elm.Syntax.TypeAnnotation exposing (TypeAnnotation(..))
 import Morphir.Dependency.DAG as DAG exposing (CycleDetected(..), DAG)
 import Morphir.Elm.Frontend.Mapper as Mapper
@@ -21,16 +20,11 @@
 import Morphir.Elm.ModuleName as ElmModuleName
 import Morphir.Elm.ParsedModule as ParsedModule exposing (ParsedModule)
 import Morphir.Elm.WellKnownOperators as WellKnownOperators
-<<<<<<< HEAD
 import Morphir.File.FileChanges as FileChanges exposing (Change(..), FileChanges)
+import Morphir.File.Path exposing (Path)
 import Morphir.IR as IR
 import Morphir.IR.FQName as FQName exposing (FQName, fQName)
 import Morphir.IR.Literal as Literal
-=======
-import Morphir.File.FileChanges exposing (Change(..), FileChanges)
-import Morphir.File.Path exposing (Path)
-import Morphir.IR.FQName exposing (FQName)
->>>>>>> afacb42b
 import Morphir.IR.Module exposing (ModuleName)
 import Morphir.IR.Name as Name exposing (Name)
 import Morphir.IR.Package exposing (PackageName)
@@ -58,20 +52,12 @@
     | InvalidModuleName ElmModuleName.ModuleName
     | ParseError Path (List Parser.DeadEnd)
     | RepoError Repo.Errors
-<<<<<<< HEAD
-    | ResolveError IncrementalResolve.Error
     | MappingError Mapper.Errors
       -- need to track where the problem occurred
       -- add source location information
     | TypeInferenceError Infer.TypeError
     | ValueTypeInferenceError Infer.ValueTypeError
-
-
-type alias Range =
-    Range.Range
-=======
     | ResolveError ModuleName IncrementalResolve.Error
->>>>>>> afacb42b
 
 
 applyFileChanges : FileChanges -> Repo -> Result Errors Repo
@@ -83,63 +69,8 @@
                 parsedModules
                     |> List.foldl
                         (\( moduleName, parsedModule ) repoResultForModule ->
-<<<<<<< HEAD
-                            let
-                                typeNames : List Name
-                                typeNames =
-                                    extractTypeNames parsedModule
-
-                                valueNames : List Name
-                                valueNames =
-                                    extractValueNames parsedModule
-
-                                localNames =
-                                    { types = Set.fromList typeNames
-                                    , constructors = Set.empty
-                                    , values = Set.fromList valueNames
-                                    }
-
-                                resolveLocalName : IncrementalResolve.KindOfName -> List String -> String -> Result Errors FQName
-                                resolveLocalName kindOfName modName localName =
-                                    parsedModule
-                                        |> RawFile.imports
-                                        |> IncrementalResolve.resolveImports repo
-                                        |> Result.andThen
-                                            (\resolvedImports ->
-                                                IncrementalResolve.resolveLocalName
-                                                    repo
-                                                    moduleName
-                                                    localNames
-                                                    resolvedImports
-                                                    modName
-                                                    kindOfName
-                                                    localName
-                                            )
-                                        |> Result.mapError (ResolveError >> List.singleton)
-                            in
-                            extractTypes (resolveLocalName IncrementalResolve.Type) parsedModule
-                                |> Result.andThen (orderTypesByDependency repo.packageName moduleName)
-                                |> Result.andThen
-                                    (List.foldl
-                                        (\( typeName, typeDef ) repoResultForType ->
-                                            repoResultForType
-                                                |> Result.andThen
-                                                    (\repoForType ->
-                                                        repoForType
-                                                            |> Repo.insertType moduleName typeName typeDef
-                                                            |> Result.mapError (RepoError >> List.singleton)
-                                                    )
-                                        )
-                                        repoResultForModule
-                                    )
-                                |> Result.andThen
-                                    (\repoWithTypesInserted ->
-                                        Debug.todo "extract values"
-                                    )
-=======
                             repoResultForModule
                                 |> Result.andThen (processModule moduleName parsedModule)
->>>>>>> afacb42b
                         )
                         (Ok repo)
             )
@@ -159,8 +90,8 @@
             , values = Set.empty
             }
 
-        resolveTypeName : List String -> String -> Result Errors FQName
-        resolveTypeName modName localName =
+        resolveTypeName : IncrementalResolve.KindOfName -> List String -> String -> Result Errors FQName
+        resolveTypeName kindOfName modName localName =
             parsedModule
                 |> RawFile.imports
                 |> IncrementalResolve.resolveImports repo
@@ -172,12 +103,12 @@
                             localNames
                             resolvedImports
                             modName
-                            IncrementalResolve.Type
+                            kindOfName
                             localName
                     )
                 |> Result.mapError (ResolveError moduleName >> List.singleton)
     in
-    extractTypes resolveTypeName parsedModule typeNames
+    extractTypes (resolveTypeName IncrementalResolve.Type) parsedModule
         |> Result.andThen (orderTypesByDependency repo.packageName moduleName)
         |> Result.andThen
             (List.foldl
@@ -522,38 +453,6 @@
 -- infer and verify type signatures
 
 
-{-| Extract value (function) signatures.
-The signature is required for validating the inputs and out of the value
--}
-
-
-
---extractValueSignatures : (List String -> String -> Result Errors FQName) -> ParsedModule -> Result Errors (List ( Name, Type () ))
---extractValueSignatures nameResolver parsedModule =
---    parsedModule
---        |> ParsedModule.declarations
---        |> List.filterMap
---            (\(Node _ declaration) ->
---                case declaration of
---                    FunctionDeclaration func ->
---                        case func.signature of
---                            Just (Node _ { name, typeAnnotation }) ->
---                                typeAnnotation
---                                    |> Mapper.mapTypeAnnotation (nameResolver)
---                                    |> Result.map (name |> Node.value |> Name.fromString |> Tuple.pair)
---                                    |> Just
---
---                            Nothing ->
---                                -- may need a type inference
---                                Nothing
---
---                    _ ->
---                        Nothing
---            )
---        |> ResultList.keepAllErrors
---        |> Result.mapError List.concat
-
-
 {-| Extract value definitions
 -}
 extractValues : (List String -> String -> Result (List IncrementalResolve.Error) FQName) -> ParsedModule -> Result Errors (List ( Name, Value.Definition () () ))
@@ -593,63 +492,34 @@
                         >> Result.map List.concat
                     )
 
-        valuesWithInferredType : Result Errors (Dict FQName (Value.Definition () (Type ())))
-        valuesWithInferredType =
-            declarationsAsDefintionsResult
+        orderedDeclarationAsDefinitions : Result Errors (List ( Name, Value.Definition () () ))
+        orderedDeclarationAsDefinitions =
+            orderedValueNameResult
                 |> Result.andThen
-                    (\defs ->
-                        orderedValueNameResult
-                            |> Result.map (Tuple.pair defs)
-                    )
-                |> Result.andThen
-                    (\defDict orderedFQNames ->
+                    (\fqNames ->
+                        declarationsAsDefintionsResult
+                            |> Result.map (Tuple.pair fqNames)
+                    )
+                |> Result.map
+                    (\( fqNames, defs ) ->
                         List.foldl
-                            (\fqName newDefDictResultSoFar ->
-                                -- convert the repo to the IR to avoid altering the
-                                -- type inferencer
-                                case Dict.get fqName defDict of
+                            (\fqName listSoFar ->
+                                case Dict.get fqName defs of
                                     Just def ->
                                         let
-                                            inferredType : Result (List Error) (Type ())
-                                            inferredType =
-                                                Infer.inferValue IR.empty
-                                                    (def.body
-                                                        |> Value.mapValueAttributes (always ()) identity
-                                                    )
-                                                    |> Result.mapError (\err -> [ TypeInferenceError err ])
-                                                    |> Result.map
-                                                        (Value.valueAttribute
-                                                            >> Tuple.second
-                                                            >> Type.mapTypeAttributes (always ())
-                                                        )
-
-                                            updateDict =
-                                                Result.map2
-                                                    (\d iT -> Dict.insert fqName { def | outputType = iT } d)
-                                                    newDefDictResultSoFar
-                                                    inferredType
+                                            ( _, _, name ) =
+                                                fqName
                                         in
-                                        --QUESTION why always passing in an empty ir
-                                        -- QUESTION how to set the input types
-                                        updateDict
+                                        List.append listSoFar [ ( name, def ) ]
 
                                     Nothing ->
-                                        newDefDictResultSoFar
-                            )
-                            (Ok Dict.empty)
-                            orderedFQNames
-                    )
-
-        --create a dict of values to values dependency
+                                        listSoFar
+                            )
+                            []
+                            fqNames
+                    )
     in
-    declarationsAsDefintionsResult
-        |> Result.map
-            (Dict.toList
-                >> List.map
-                    (\( ( _, _, name ), def ) ->
-                        ( name, def )
-                    )
-            )
+    orderedDeclarationAsDefinitions
 
 
 
